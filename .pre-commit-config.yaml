repos:
  - repo: https://github.com/pre-commit/pre-commit-hooks
    rev: v4.4.0
    hooks:
      - id: trailing-whitespace
      - id: end-of-file-fixer
      - id: check-yaml
      - id: check-added-large-files
      - id: check-ast
      - id: check-toml
      - id: check-case-conflict
      - id: check-merge-conflict
      - id: check-yaml
      - id: debug-statements
      - id: mixed-line-ending

  - repo: https://github.com/psf/black
    rev: 23.1.0
    hooks:
      - id: black

  - repo: https://github.com/asottile/pyupgrade
<<<<<<< HEAD
    rev: v3.0.0
=======
    rev: v3.3.1
>>>>>>> 5e678b71
    hooks:
      - id: pyupgrade
        name: PyUpgrade 3.6+
        args: ["--py36-plus"]
        exclude: ^bin/

  - repo: https://github.com/PyCQA/isort
<<<<<<< HEAD
    rev: 5.10.1
=======
    rev: 5.12.0
>>>>>>> 5e678b71
    hooks:
      - id: isort
        args: [--profile, black]

  - repo: https://github.com/asottile/setup-cfg-fmt
<<<<<<< HEAD
    rev: v2.0.0
=======
    rev: v2.2.0
>>>>>>> 5e678b71
    hooks:
      - id: setup-cfg-fmt<|MERGE_RESOLUTION|>--- conflicted
+++ resolved
@@ -20,11 +20,7 @@
       - id: black
 
   - repo: https://github.com/asottile/pyupgrade
-<<<<<<< HEAD
-    rev: v3.0.0
-=======
     rev: v3.3.1
->>>>>>> 5e678b71
     hooks:
       - id: pyupgrade
         name: PyUpgrade 3.6+
@@ -32,20 +28,12 @@
         exclude: ^bin/
 
   - repo: https://github.com/PyCQA/isort
-<<<<<<< HEAD
-    rev: 5.10.1
-=======
     rev: 5.12.0
->>>>>>> 5e678b71
     hooks:
       - id: isort
         args: [--profile, black]
 
   - repo: https://github.com/asottile/setup-cfg-fmt
-<<<<<<< HEAD
-    rev: v2.0.0
-=======
     rev: v2.2.0
->>>>>>> 5e678b71
     hooks:
       - id: setup-cfg-fmt