--- conflicted
+++ resolved
@@ -71,143 +71,14 @@
     # create logger for the context of this function
     logger = logging.getLogger(__name__)
 
-<<<<<<< HEAD
-    # display
-    import glfw
-    from pyglui import ui, cygl, __version__ as pyglui_version
-    assert pyglui_version >= '1.7'
-    from pyglui.cygl.utils import Named_Texture
-    import gl_utils
-
-    # helpers/utils
-    from version_utils import VersionFormat
-    from file_methods import Persistent_Dict
-    from methods import normalize, denormalize, delta_t, get_system_info, timer
-    from uvc import get_time_monotonic
-    logger.info('Application Version: {}'.format(version))
-    logger.info('System Info: {}'.format(get_system_info()))
-
-    import audio
-
-    # trigger pupil detector cpp build:
-    import pupil_detectors
-    del pupil_detectors
-
-    # Plug-ins
-    from plugin import Plugin, System_Plugin_Base, Plugin_List, import_runtime_plugins
-    from plugin_manager import Plugin_Manager
-    from calibration_routines import calibration_plugins, gaze_mapping_plugins, Calibration_Plugin, Gaze_Mapping_Plugin
-    from fixation_detector import Fixation_Detector
-    from recorder import Recorder
-    from display_recent_gaze import Display_Recent_Gaze
-    from time_sync import Time_Sync
-    from pupil_remote import Pupil_Remote
-    from pupil_groups import Pupil_Groups
-    from surface_tracker import Surface_Tracker
-    from log_display import Log_Display
-    from annotations import Annotation_Capture
-    from log_history import Log_History
-    from frame_publisher import Frame_Publisher
-    from blink_detection import Blink_Detection
-    from video_capture import source_classes, manager_classes,Base_Manager,Base_Source
-    from pupil_data_relay import Pupil_Data_Relay
-    from remote_recorder import Remote_Recorder
-    from audio_capture import Audio_Capture
-    from accuracy_visualizer import Accuracy_Visualizer
-    from diameter_history import Diameter_History
-    from saccade_detector import Saccade_Detector
-    from system_graphs import System_Graphs
-
-    # UI Platform tweaks
-    if platform.system() == 'Linux':
-        scroll_factor = 10.0
-        window_position_default = (0, 0)
-    elif platform.system() == 'Windows':
-        scroll_factor = 10.0
-        window_position_default = (8, 31)
-    else:
-        scroll_factor = 1.0
-        window_position_default = (0, 0)
-
-    icon_bar_width = 80
-    window_size = None
-    camera_render_size = None
-    hdpi_factor = 1.0
-
-    # g_pool holds variables for this process they are accesible to all plugins
-    g_pool = Global_Container()
-    g_pool.app = 'capture'
-    g_pool.process = 'world'
-    g_pool.user_dir = user_dir
-    g_pool.version = version
-    g_pool.timebase = timebase
-    g_pool.zmq_ctx = zmq_ctx
-    g_pool.ipc_pub = ipc_pub
-    g_pool.ipc_pub_url = ipc_pub_url
-    g_pool.ipc_sub_url = ipc_sub_url
-    g_pool.ipc_push_url = ipc_push_url
-    g_pool.eyes_are_alive = eyes_are_alive
-
-    def get_timestamp():
-        return get_time_monotonic() - g_pool.timebase.value
-    g_pool.get_timestamp = get_timestamp
-    g_pool.get_now = get_time_monotonic
-
-    # manage plugins
-    runtime_plugins = import_runtime_plugins(os.path.join(g_pool.user_dir, 'plugins'))
-    user_plugins = [Audio_Capture, Pupil_Groups, Frame_Publisher, Pupil_Remote, Time_Sync, Surface_Tracker,
-                    Annotation_Capture, Log_History, Fixation_Detector, Blink_Detection, Diameter_History,
-                    Remote_Recorder, Accuracy_Visualizer, Saccade_Detector]
-    system_plugins = [Log_Display, Display_Recent_Gaze, Recorder, Pupil_Data_Relay, Plugin_Manager, System_Graphs] + manager_classes + source_classes
-    plugins = system_plugins + user_plugins + runtime_plugins + calibration_plugins + gaze_mapping_plugins
-    user_plugins += [p for p in runtime_plugins if not isinstance(p, (Base_Manager, Base_Source, System_Plugin_Base,
-                                                                      Calibration_Plugin, Gaze_Mapping_Plugin))]
-    g_pool.plugin_by_name = {p.__name__: p for p in plugins}
-
-    default_capture_settings = {
-        'preferred_names': ["Pupil Cam1 ID2", "Logitech Camera", "(046d:081d)",
-                            "C510", "B525", "C525", "C615", "C920", "C930e"],
-        'frame_size': (1280, 720),
-        'frame_rate': 30
-    }
-
-    default_plugins = [("UVC_Source", default_capture_settings),
-                       ('Pupil_Data_Relay', {}),
-                       ('UVC_Manager', {}),
-                       ('Log_Display', {}),
-                       ('Dummy_Gaze_Mapper', {}),
-                       ('Display_Recent_Gaze', {}),
-                       ('Screen_Marker_Calibration', {}),
-                       ('Recorder', {}),
-                       ('Pupil_Remote', {}),
-                       ('Plugin_Manager', {}),
-                       ('System_Graphs', {})]
-
-    # Callback functions
-    def on_resize(window, w, h):
-        nonlocal window_size
-        nonlocal camera_render_size
-        nonlocal hdpi_factor
-        hdpi_factor = float(glfw.glfwGetFramebufferSize(window)[0] / glfw.glfwGetWindowSize(window)[0])
-        g_pool.gui.scale = g_pool.gui_user_scale * hdpi_factor
-        window_size = w,h
-        camera_render_size = w-int(icon_bar_width*g_pool.gui.scale), h
-        g_pool.gui.update_window(*window_size)
-        g_pool.gui.collect_menus()
-        for p in g_pool.plugins:
-            p.on_window_resize(window, *camera_render_size)
-=======
     try:
 
         # display
         import glfw
-        from pyglui import ui, graph, cygl, __version__ as pyglui_version
+        from pyglui import ui, cygl, __version__ as pyglui_version
         assert pyglui_version >= '1.7'
         from pyglui.cygl.utils import Named_Texture
         import gl_utils
-
-        # monitoring
-        import psutil
 
         # helpers/utils
         from version_utils import VersionFormat
@@ -224,8 +95,9 @@
         del pupil_detectors
 
         # Plug-ins
-        from plugin import Plugin, Plugin_List, import_runtime_plugins
-        from calibration_routines import calibration_plugins, gaze_mapping_plugins, Calibration_Plugin
+        from plugin import Plugin, System_Plugin_Base, Plugin_List, import_runtime_plugins
+        from plugin_manager import Plugin_Manager
+        from calibration_routines import calibration_plugins, gaze_mapping_plugins, Calibration_Plugin, Gaze_Mapping_Plugin
         from fixation_detector import Fixation_Detector
         from recorder import Recorder
         from display_recent_gaze import Display_Recent_Gaze
@@ -238,12 +110,14 @@
         from log_history import Log_History
         from frame_publisher import Frame_Publisher
         from blink_detection import Blink_Detection
-        from video_capture import source_classes, manager_classes, Base_Manager
+        from video_capture import source_classes, manager_classes,Base_Manager,Base_Source
         from pupil_data_relay import Pupil_Data_Relay
         from remote_recorder import Remote_Recorder
         from audio_capture import Audio_Capture
         from accuracy_visualizer import Accuracy_Visualizer
         from diameter_history import Diameter_History
+        from saccade_detector import Saccade_Detector
+        from system_graphs import System_Graphs
 
         # UI Platform tweaks
         if platform.system() == 'Linux':
@@ -255,6 +129,11 @@
         else:
             scroll_factor = 1.0
             window_position_default = (0, 0)
+
+        icon_bar_width = 80
+        window_size = None
+        camera_render_size = None
+        hdpi_factor = 1.0
 
         # g_pool holds variables for this process they are accesible to all plugins
         g_pool = Global_Container()
@@ -277,18 +156,14 @@
 
         # manage plugins
         runtime_plugins = import_runtime_plugins(os.path.join(g_pool.user_dir, 'plugins'))
-        calibration_plugins += [p for p in runtime_plugins if issubclass(p, Calibration_Plugin)]
-        runtime_plugins = [p for p in runtime_plugins if not issubclass(p, Calibration_Plugin)]
-        manager_classes += [p for p in runtime_plugins if issubclass(p, Base_Manager)]
-        runtime_plugins = [p for p in runtime_plugins if not issubclass(p, Base_Manager)]
-        user_launchable_plugins = [Audio_Capture, Pupil_Groups, Frame_Publisher, Pupil_Remote, Time_Sync, Surface_Tracker,
-                                   Annotation_Capture, Log_History, Fixation_Detector, Diameter_History,
-                                   Blink_Detection, Remote_Recorder, Accuracy_Visualizer] + runtime_plugins
-        system_plugins = [Log_Display, Display_Recent_Gaze, Recorder, Pupil_Data_Relay]
-        plugin_by_index = (system_plugins + user_launchable_plugins + calibration_plugins
-                           + gaze_mapping_plugins + manager_classes + source_classes)
-        name_by_index = [p.__name__ for p in plugin_by_index]
-        plugin_by_name = dict(zip(name_by_index, plugin_by_index))
+        user_plugins = [Audio_Capture, Pupil_Groups, Frame_Publisher, Pupil_Remote, Time_Sync, Surface_Tracker,
+                        Annotation_Capture, Log_History, Fixation_Detector, Blink_Detection, Diameter_History,
+                        Remote_Recorder, Accuracy_Visualizer, Saccade_Detector]
+        system_plugins = [Log_Display, Display_Recent_Gaze, Recorder, Pupil_Data_Relay, Plugin_Manager, System_Graphs] + manager_classes + source_classes
+        plugins = system_plugins + user_plugins + runtime_plugins + calibration_plugins + gaze_mapping_plugins
+        user_plugins += [p for p in runtime_plugins if not isinstance(p, (Base_Manager, Base_Source, System_Plugin_Base,
+                                                                          Calibration_Plugin, Gaze_Mapping_Plugin))]
+        g_pool.plugin_by_name = {p.__name__: p for p in plugins}
 
         default_capture_settings = {
             'preferred_names': ["Pupil Cam1 ID2", "Logitech Camera", "(046d:081d)",
@@ -305,25 +180,23 @@
                            ('Display_Recent_Gaze', {}),
                            ('Screen_Marker_Calibration', {}),
                            ('Recorder', {}),
-                           ('Pupil_Remote', {})]
+                           ('Pupil_Remote', {}),
+                           ('Plugin_Manager', {}),
+                           ('System_Graphs', {})]
 
         # Callback functions
         def on_resize(window, w, h):
-            if gl_utils.is_window_visible(window):
-                hdpi_factor = float(glfw.glfwGetFramebufferSize(window)[0] / glfw.glfwGetWindowSize(window)[0])
-                g_pool.gui.scale = g_pool.gui_user_scale * hdpi_factor
-                g_pool.gui.update_window(w, h)
-                g_pool.gui.collect_menus()
-                for g in g_pool.graphs:
-                    g.scale = hdpi_factor
-                    g.adjust_window_size(w, h)
-                gl_utils.adjust_gl_view(w, h)
-                for p in g_pool.plugins:
-                    p.on_window_resize(window, w, h)
->>>>>>> 9854ec2f
-
-        def on_iconify(window, iconified):
-            g_pool.iconified = iconified
+            nonlocal window_size
+            nonlocal camera_render_size
+            nonlocal hdpi_factor
+            hdpi_factor = float(glfw.glfwGetFramebufferSize(window)[0] / glfw.glfwGetWindowSize(window)[0])
+            g_pool.gui.scale = g_pool.gui_user_scale * hdpi_factor
+            window_size = w,h
+            camera_render_size = w-int(icon_bar_width*g_pool.gui.scale), h
+            g_pool.gui.update_window(*window_size)
+            g_pool.gui.collect_menus()
+            for p in g_pool.plugins:
+                p.on_window_resize(window, *camera_render_size)
 
         def on_window_key(window, key, scancode, action, mods):
             g_pool.gui.update_key(key, scancode, action, mods)
@@ -331,26 +204,18 @@
         def on_window_char(window, char):
             g_pool.gui.update_char(char)
 
-<<<<<<< HEAD
-    def on_pos(window, x, y):
-        x, y = x * hdpi_factor, y * hdpi_factor
-        g_pool.gui.update_mouse(x, y)
-        pos = x, y
-        pos = normalize(pos, camera_render_size)
-        # Position in img pixels
-        pos = denormalize(pos, g_pool.capture.frame_size)
-        for p in g_pool.plugins:
-            p.on_pos(pos)
-=======
         def on_window_mouse_button(window, button, action, mods):
             g_pool.gui.update_button(button, action, mods)
->>>>>>> 9854ec2f
 
         def on_pos(window, x, y):
-            hdpi_factor = float(glfw.glfwGetFramebufferSize(
-                window)[0] / glfw.glfwGetWindowSize(window)[0])
             x, y = x * hdpi_factor, y * hdpi_factor
             g_pool.gui.update_mouse(x, y)
+            pos = x, y
+            pos = normalize(pos, camera_render_size)
+            # Position in img pixels
+            pos = denormalize(pos, g_pool.capture.frame_size)
+            for p in g_pool.plugins:
+                p.on_pos(pos)
 
         def on_scroll(window, x, y):
             g_pool.gui.update_scroll(x, y * scroll_factor)
@@ -362,15 +227,8 @@
 
         tick = delta_t()
 
-<<<<<<< HEAD
-    g_pool.detection_mapping_mode = session_settings.get('detection_mapping_mode', '3d')
-    g_pool.active_calibration_plugin = None
-    g_pool.active_gaze_mapping_plugin = None
-    g_pool.capture = None
-=======
         def get_dt():
             return next(tick)
->>>>>>> 9854ec2f
 
         # load session persistent settings
         session_settings = Persistent_Dict(os.path.join(g_pool.user_dir, 'user_settings_world'))
@@ -378,206 +236,17 @@
             logger.info("Session setting are from a different version of this app. I will not use those.")
             session_settings.clear()
 
-<<<<<<< HEAD
-    def launch_eye_process(eye_id, delay=0):
-        n = {'subject': 'eye_process.should_start.{}'.format(eye_id),
-             'eye_id': eye_id, 'delay': delay}
-        ipc_pub.notify(n)
-=======
-        g_pool.iconified = False
         g_pool.detection_mapping_mode = session_settings.get('detection_mapping_mode', '3d')
         g_pool.active_calibration_plugin = None
         g_pool.active_gaze_mapping_plugin = None
-        g_pool.capture_manager = None
+        g_pool.capture = None
 
         audio.audio_mode = session_settings.get('audio_mode', audio.default_audio_mode)
->>>>>>> 9854ec2f
-
-        def open_plugin(plugin):
-            if plugin == "Select to load":
-                return
-            g_pool.plugins.add(plugin)
-
-<<<<<<< HEAD
-    def start_stop_eye(eye_id, make_alive):
-        if make_alive:
-            launch_eye_process(eye_id)
-        else:
-            stop_eye_process(eye_id)
-
-    def set_detection_mapping_mode(new_mode):
-        n = {'subject': 'set_detection_mapping_mode', 'mode': new_mode}
-        ipc_pub.notify(n)
-
-    def handle_notifications(n):
-        subject = n['subject']
-        if subject == 'set_detection_mapping_mode':
-            if n['mode'] == '2d':
-                if ("Vector_Gaze_Mapper" in
-                        g_pool.active_gaze_mapping_plugin.class_name):
-                    logger.warning("The gaze mapper is not supported in 2d mode. Please recalibrate.")
-                    g_pool.plugins.add(g_pool.plugin_by_name['Dummy_Gaze_Mapper'])
-            g_pool.detection_mapping_mode = n['mode']
-        elif subject == 'start_plugin':
-            g_pool.plugins.add(g_pool.plugin_by_name[n['name']], args=n.get('args', {}))
-        elif subject == 'stop_plugin':
-            for p in g_pool.plugins:
-                if p.class_name == n['name']:
-                    p.alive = False
-                    g_pool.plugins.clean()
-        elif subject == 'eye_process.started':
-            n = {'subject': 'set_detection_mapping_mode',
-                 'mode': g_pool.detection_mapping_mode}
-            ipc_pub.notify(n)
-        elif subject.startswith('meta.should_doc'):
-            ipc_pub.notify({'subject': 'meta.doc',
-                            'actor': g_pool.app,
-                            'doc': world.__doc__})
-            for p in g_pool.plugins:
-                if (p.on_notify.__doc__
-                        and p.__class__.on_notify != Plugin.on_notify):
-                    ipc_pub.notify({'subject': 'meta.doc',
-                                    'actor': p.class_name,
-                                    'doc': p.on_notify.__doc__})
-
-    # window and gl setup
-    glfw.glfwInit()
-    width, height = session_settings.get('window_size', (1280+icon_bar_width, 720))
-    main_window = glfw.glfwCreateWindow(width, height, "Pupil Capture - World")
-    window_pos = session_settings.get('window_position', window_position_default)
-    glfw.glfwSetWindowPos(main_window, window_pos[0], window_pos[1])
-    glfw.glfwMakeContextCurrent(main_window)
-    cygl.utils.init()
-    g_pool.main_window = main_window
-
-    def set_scale(new_scale):
-        g_pool.gui_user_scale = new_scale
-        window_size = camera_render_size[0] + \
-            int(icon_bar_width * g_pool.gui_user_scale * hdpi_factor), \
-            glfw.glfwGetFramebufferSize(main_window)[1]
-        logger.warning(icon_bar_width*g_pool.gui_user_scale*hdpi_factor)
-        glfw.glfwSetWindowSize(main_window, *window_size)
-
-    def reset_restart():
-        logger.warning("Resetting all settings and restarting Capture.")
-        glfw.glfwSetWindowShouldClose(main_window, True)
-        ipc_pub.notify({'subject': 'clear_settings_process.should_start'})
-        ipc_pub.notify({'subject': 'world_process.should_start', 'delay': 2.})
-
-    def toggle_general_settings(collapsed):
-        # this is the menu toggle logic.
-        # Only one menu can be open.
-        # If no menu is open the menubar should collapse.
-        g_pool.menubar.collapsed = collapsed
-        for m in g_pool.menubar.elements:
-            m.collapsed = True
-        general_settings.collapsed = collapsed
-
-    # setup GUI
-    g_pool.gui = ui.UI()
-    g_pool.gui_user_scale = session_settings.get('gui_scale', 1.)
-    g_pool.menubar = ui.Scrolling_Menu("Settings", pos=(-400, 0), size=(-icon_bar_width, 0), header_pos='left')
-    g_pool.iconbar = ui.Scrolling_Menu("Icons",pos=(-icon_bar_width,0),size=(0,0),header_pos='hidden')
-    g_pool.quickbar = ui.Stretching_Menu('Quick Bar', (0, 100), (120, -100))
-    g_pool.gui.append(g_pool.menubar)
-    g_pool.gui.append(g_pool.iconbar)
-    g_pool.gui.append(g_pool.quickbar)
-
-    general_settings = ui.Growing_Menu('General',header_pos='headline')
-    general_settings.append(ui.Selector('gui_user_scale', g_pool, setter=set_scale, selection=[.6, .8, 1., 1.2, 1.4], label='Interface size'))
-
-    def set_window_size():
-        f_width, f_height = g_pool.capture.frame_size
-        f_width += int(icon_bar_width*g_pool.gui.scale)
-        glfw.glfwSetWindowSize(main_window, f_width, f_height)
-    general_settings.append(ui.Button('Reset window size', set_window_size))
-    general_settings.append(ui.Selector('audio_mode', audio, selection=audio.audio_modes))
-    general_settings.append(ui.Selector('detection_mapping_mode',
-                                        g_pool,
-                                        label='detection & mapping mode',
-                                        setter=set_detection_mapping_mode,
-                                        selection=['2d','3d']
-                                    ))
-    general_settings.append(ui.Switch('eye0_process',
-                                        label='Detect eye 0',
-                                        setter=lambda alive: start_stop_eye(0,alive),
-                                        getter=lambda: eyes_are_alive[0].value
-                                    ))
-    general_settings.append(ui.Switch('eye1_process',
-                                        label='Detect eye 1',
-                                        setter=lambda alive: start_stop_eye(1,alive),
-                                        getter=lambda: eyes_are_alive[1].value
-                                    ))
-
-    general_settings.append(ui.Info_Text('Capture Version: {}'.format(g_pool.version)))
-    general_settings.append(ui.Button('Restart with default settings', reset_restart))
-
-    g_pool.menubar.append(general_settings)
-    icon = ui.Icon('collapsed', general_settings, label=chr(0xe8b8), on_val=False, off_val=True, setter=toggle_general_settings, label_font='pupil_icons')
-    icon.tooltip = 'General Settings'
-    g_pool.iconbar.append(icon)
-
-    user_plugin_separator = ui.Separator()
-    user_plugin_separator.order = 0.35
-    g_pool.iconbar.append(user_plugin_separator)
-
-    # plugins that are loaded based on user settings from previous session
-    g_pool.plugins = Plugin_List(g_pool, session_settings.get('loaded_plugins', default_plugins))
-
-    # Register callbacks main_window
-    glfw.glfwSetFramebufferSizeCallback(main_window, on_resize)
-    glfw.glfwSetKeyCallback(main_window, on_window_key)
-    glfw.glfwSetCharCallback(main_window, on_window_char)
-    glfw.glfwSetMouseButtonCallback(main_window, on_window_mouse_button)
-    glfw.glfwSetCursorPosCallback(main_window, on_pos)
-    glfw.glfwSetScrollCallback(main_window, on_scroll)
-    glfw.glfwSetDropCallback(main_window, on_drop)
-
-    # gl_state settings
-    gl_utils.basic_gl_setup()
-    g_pool.image_tex = Named_Texture()
-
-    toggle_general_settings(False)
-
-    # now the we have  aproper window we can load the last gui configuration
-    g_pool.gui.configuration = session_settings.get('ui_config', {})
-
-    # create a timer to control window update frequency
-    window_update_timer = timer(1 / 60)
-    def window_should_update():
-        return next(window_update_timer)
-
-    # trigger setup of window and gl sizes
-    on_resize(main_window, *glfw.glfwGetFramebufferSize(main_window))
-
-    if session_settings.get('eye1_process_alive', False):
-        launch_eye_process(1, delay=0.6)
-    if session_settings.get('eye0_process_alive', True):
-        launch_eye_process(0, delay=0.3)
-
-    ipc_pub.notify({'subject': 'world_process.started'})
-    logger.warning('Process started.')
-
-    # Event loop
-    while not glfw.glfwWindowShouldClose(main_window):
-
-        # fetch newest notifications
-        new_notifications = []
-        while notify_sub.new_data:
-            t, n = notify_sub.recv()
-            new_notifications.append(n)
-
-        # notify each plugin if there are new notifications:
-        for n in new_notifications:
-            handle_notifications(n)
-            for p in g_pool.plugins:
-                p.on_notify(n)
-=======
+
         def launch_eye_process(eye_id, delay=0):
             n = {'subject': 'eye_process.should_start.{}'.format(eye_id),
                  'eye_id': eye_id, 'delay': delay}
             ipc_pub.notify(n)
->>>>>>> 9854ec2f
 
         def stop_eye_process(eye_id):
             n = {'subject': 'eye_process.should_stop.{}'.format(eye_id), 'eye_id': eye_id,'delay':0.2}
@@ -600,10 +269,10 @@
                     if ("Vector_Gaze_Mapper" in
                             g_pool.active_gaze_mapping_plugin.class_name):
                         logger.warning("The gaze mapper is not supported in 2d mode. Please recalibrate.")
-                        g_pool.plugins.add(plugin_by_name['Dummy_Gaze_Mapper'])
+                        g_pool.plugins.add(g_pool.plugin_by_name['Dummy_Gaze_Mapper'])
                 g_pool.detection_mapping_mode = n['mode']
             elif subject == 'start_plugin':
-                g_pool.plugins.add(plugin_by_name[n['name']], args=n.get('args', {}))
+                g_pool.plugins.add(g_pool.plugin_by_name[n['name']], args=n.get('args', {}))
             elif subject == 'stop_plugin':
                 for p in g_pool.plugins:
                     if p.class_name == n['name']:
@@ -626,7 +295,7 @@
 
         # window and gl setup
         glfw.glfwInit()
-        width, height = session_settings.get('window_size', (1280, 720))
+        width, height = session_settings.get('window_size', (1280+icon_bar_width, 720))
         main_window = glfw.glfwCreateWindow(width, height, "Pupil Capture - World")
         window_pos = session_settings.get('window_position', window_position_default)
         glfw.glfwSetWindowPos(main_window, window_pos[0], window_pos[1])
@@ -636,21 +305,45 @@
 
         def set_scale(new_scale):
             g_pool.gui_user_scale = new_scale
-            on_resize(main_window, *glfw.glfwGetFramebufferSize(main_window))
+            window_size = camera_render_size[0] + \
+                int(icon_bar_width * g_pool.gui_user_scale * hdpi_factor), \
+                glfw.glfwGetFramebufferSize(main_window)[1]
+            logger.warning(icon_bar_width*g_pool.gui_user_scale*hdpi_factor)
+            glfw.glfwSetWindowSize(main_window, *window_size)
 
         def reset_restart():
             logger.warning("Resetting all settings and restarting Capture.")
             glfw.glfwSetWindowShouldClose(main_window, True)
-            ipc_pub.notify({'subject': 'reset_restart_process.should_start'})
+            ipc_pub.notify({'subject': 'clear_settings_process.should_start'})
+            ipc_pub.notify({'subject': 'world_process.should_start', 'delay': 2.})
+
+        def toggle_general_settings(collapsed):
+            # this is the menu toggle logic.
+            # Only one menu can be open.
+            # If no menu is open the menubar should collapse.
+            g_pool.menubar.collapsed = collapsed
+            for m in g_pool.menubar.elements:
+                m.collapsed = True
+            general_settings.collapsed = collapsed
 
         # setup GUI
         g_pool.gui = ui.UI()
         g_pool.gui_user_scale = session_settings.get('gui_scale', 1.)
-        g_pool.sidebar = ui.Scrolling_Menu("Settings", pos=(-350, 0), size=(0, 0), header_pos='left')
-        general_settings = ui.Growing_Menu('General')
-        general_settings.append(ui.Button('Reset to default settings',reset_restart))
-        general_settings.append(ui.Selector('gui_user_scale', g_pool, setter=set_scale, selection=[.8, .9, 1., 1.1, 1.2], label='Interface size'))
-        general_settings.append(ui.Button('Reset window size', lambda: glfw.glfwSetWindowSize(main_window,g_pool.capture.frame_size[0],g_pool.capture.frame_size[1])) )
+        g_pool.menubar = ui.Scrolling_Menu("Settings", pos=(-400, 0), size=(-icon_bar_width, 0), header_pos='left')
+        g_pool.iconbar = ui.Scrolling_Menu("Icons",pos=(-icon_bar_width,0),size=(0,0),header_pos='hidden')
+        g_pool.quickbar = ui.Stretching_Menu('Quick Bar', (0, 100), (120, -100))
+        g_pool.gui.append(g_pool.menubar)
+        g_pool.gui.append(g_pool.iconbar)
+        g_pool.gui.append(g_pool.quickbar)
+
+        general_settings = ui.Growing_Menu('General',header_pos='headline')
+        general_settings.append(ui.Selector('gui_user_scale', g_pool, setter=set_scale, selection=[.6, .8, 1., 1.2, 1.4], label='Interface size'))
+
+        def set_window_size():
+            f_width, f_height = g_pool.capture.frame_size
+            f_width += int(icon_bar_width*g_pool.gui.scale)
+            glfw.glfwSetWindowSize(main_window, f_width, f_height)
+        general_settings.append(ui.Button('Reset window size', set_window_size))
         general_settings.append(ui.Selector('audio_mode', audio, selection=audio.audio_modes))
         general_settings.append(ui.Selector('detection_mapping_mode',
                                             g_pool,
@@ -668,95 +361,24 @@
                                             setter=lambda alive: start_stop_eye(1,alive),
                                             getter=lambda: eyes_are_alive[1].value
                                         ))
-        selector_label = "Select to load"
-        user_launchable_plugins.sort(key=lambda p: p.__name__)
-        labels = [p.__name__.replace('_', ' ') for p in user_launchable_plugins]
-        user_launchable_plugins.insert(0, selector_label)
-        labels.insert(0, selector_label)
-        general_settings.append(ui.Selector('Open plugin',
-                                            selection=user_launchable_plugins,
-                                            labels=labels,
-                                            setter=open_plugin,
-                                            getter=lambda: selector_label))
 
         general_settings.append(ui.Info_Text('Capture Version: {}'.format(g_pool.version)))
-
-        g_pool.quickbar = ui.Stretching_Menu('Quick Bar', (0, 100), (120, -100))
-
-        g_pool.capture_source_menu = ui.Growing_Menu('Capture Source')
-        g_pool.capture_source_menu.collapsed = True
-
-        g_pool.calibration_menu = ui.Growing_Menu('Calibration')
-        g_pool.calibration_menu.collapsed = True
-        g_pool.capture_selector_menu = ui.Growing_Menu('Capture Selection')
-
-        g_pool.sidebar.append(general_settings)
-        g_pool.sidebar.append(g_pool.capture_selector_menu)
-        g_pool.sidebar.append(g_pool.capture_source_menu)
-        g_pool.sidebar.append(g_pool.calibration_menu)
-
-        g_pool.gui.append(g_pool.sidebar)
-        g_pool.gui.append(g_pool.quickbar)
+        general_settings.append(ui.Button('Restart with default settings', reset_restart))
+
+        g_pool.menubar.append(general_settings)
+        icon = ui.Icon('collapsed', general_settings, label=chr(0xe8b8), on_val=False, off_val=True, setter=toggle_general_settings, label_font='pupil_icons')
+        icon.tooltip = 'General Settings'
+        g_pool.iconbar.append(icon)
+
+        user_plugin_separator = ui.Separator()
+        user_plugin_separator.order = 0.35
+        g_pool.iconbar.append(user_plugin_separator)
 
         # plugins that are loaded based on user settings from previous session
-        g_pool.plugins = Plugin_List(g_pool, plugin_by_name, session_settings.get('loaded_plugins', default_plugins))
-
-        #We add the calibration menu selector, after a calibration has been added:
-        g_pool.calibration_menu.insert(0,ui.Selector(
-                            'active_calibration_plugin',
-                            getter=lambda: g_pool.active_calibration_plugin.__class__,
-                            selection = calibration_plugins,
-                            labels = [p.__name__.replace('_',' ') for p in calibration_plugins],
-                            setter= open_plugin,label='Method'
-                                    ))
-
-<<<<<<< HEAD
-        # send new events to ipc:
-        del events['pupil_positions']  # already on the wire
-        del events['gaze_positions']  # sent earlier
-        if 'frame' in events:
-            del events['frame']  # send explicity with frame publisher
-        if 'depth_frame' in events:
-            del events['depth_frame']
-        if 'audio_packets' in events:
-            del events['audio_packets']
-        del events['dt']  # no need to send this
-        for topic, data in events.items():
-            assert(isinstance(data, (list, tuple)))
-            for d in data:
-                ipc_pub.send(topic, d)
-
-        glfw.glfwMakeContextCurrent(main_window)
-        # render visual feedback from loaded plugins
-        if window_should_update() and gl_utils.is_window_visible(main_window):
-
-            gl_utils.glViewport(0, 0, *camera_render_size)
-            for p in g_pool.plugins:
-                p.gl_display()
-
-            gl_utils.glViewport(0, 0, *window_size)
-            unused_elements = g_pool.gui.update()
-            for button, action, mods in unused_elements.buttons:
-                pos = glfw.glfwGetCursorPos(main_window)
-                pos = normalize(pos, camera_render_size)
-                # Position in img pixels
-                pos = denormalize(pos, g_pool.capture.frame_size)
-                for p in g_pool.plugins:
-                    p.on_click(pos, button, action)
-=======
-        #We add the capture selection menu, after a manager has been added:
-        g_pool.capture_selector_menu.insert(0,ui.Selector(
-                                'capture_manager',
-                                setter    = open_plugin,
-                                getter    = lambda: g_pool.capture_manager.__class__,
-                                selection = manager_classes,
-                                labels    = [b.gui_name for b in manager_classes],
-                                label     = 'Manager'
-                            ))
+        g_pool.plugins = Plugin_List(g_pool, session_settings.get('loaded_plugins', default_plugins))
 
         # Register callbacks main_window
         glfw.glfwSetFramebufferSizeCallback(main_window, on_resize)
-        glfw.glfwSetWindowIconifyCallback(main_window, on_iconify)
         glfw.glfwSetKeyCallback(main_window, on_window_key)
         glfw.glfwSetCharCallback(main_window, on_window_char)
         glfw.glfwSetMouseButtonCallback(main_window, on_window_mouse_button)
@@ -768,6 +390,8 @@
         gl_utils.basic_gl_setup()
         g_pool.image_tex = Named_Texture()
 
+        toggle_general_settings(False)
+
         # now the we have  aproper window we can load the last gui configuration
         g_pool.gui.configuration = session_settings.get('ui_config', {})
 
@@ -776,33 +400,6 @@
         def window_should_update():
             return next(window_update_timer)
 
-        # set up performace graphs:
-        pid = os.getpid()
-        ps = psutil.Process(pid)
-        ts = g_pool.get_timestamp()
-
-        cpu_graph = graph.Bar_Graph()
-        cpu_graph.pos = (20, 130)
-        cpu_graph.update_fn = ps.cpu_percent
-        cpu_graph.update_rate = 5
-        cpu_graph.label = 'CPU %0.1f'
-
-        fps_graph = graph.Bar_Graph()
-        fps_graph.pos = (140, 130)
-        fps_graph.update_rate = 5
-        fps_graph.label = "%0.0f FPS"
-
-        pupil0_graph = graph.Bar_Graph(max_val=1.0)
-        pupil0_graph.pos = (260, 130)
-        pupil0_graph.update_rate = 5
-        pupil0_graph.label = "id0 conf: %0.2f"
-        pupil1_graph = graph.Bar_Graph(max_val=1.0)
-        pupil1_graph.pos = (380, 130)
-        pupil1_graph.update_rate = 5
-        pupil1_graph.label = "id1 conf: %0.2f"
-        pupil_graphs = pupil0_graph, pupil1_graph
-        g_pool.graphs = [cpu_graph, fps_graph, pupil0_graph, pupil1_graph]
-
         # trigger setup of window and gl sizes
         on_resize(main_window, *glfw.glfwGetFramebufferSize(main_window))
 
@@ -816,7 +413,6 @@
 
         # Event loop
         while not glfw.glfwWindowShouldClose(main_window):
->>>>>>> 9854ec2f
 
             # fetch newest notifications
             new_notifications = []
@@ -842,18 +438,6 @@
 
             # check if a plugin need to be destroyed
             g_pool.plugins.clean()
-
-            # update performace graphs
-            if 'frame' in events:
-                t = events["frame"].timestamp
-                dt, ts = t-ts, t
-                try:
-                    fps_graph.add(1./dt)
-                except ZeroDivisionError:
-                    pass
-            for p in events["pupil_positions"]:
-                pupil_graphs[p['id']].add(p['confidence'])
-            cpu_graph.update()
 
             # send new events to ipc:
             del events['pupil_positions']  # already on the wire
@@ -873,16 +457,16 @@
             glfw.glfwMakeContextCurrent(main_window)
             # render visual feedback from loaded plugins
             if window_should_update() and gl_utils.is_window_visible(main_window):
+
+                gl_utils.glViewport(0, 0, *camera_render_size)
                 for p in g_pool.plugins:
                     p.gl_display()
 
-                for g in g_pool.graphs:
-                    g.draw()
-
+                gl_utils.glViewport(0, 0, *window_size)
                 unused_elements = g_pool.gui.update()
                 for button, action, mods in unused_elements.buttons:
                     pos = glfw.glfwGetCursorPos(main_window)
-                    pos = normalize(pos, glfw.glfwGetWindowSize(main_window))
+                    pos = normalize(pos, camera_render_size)
                     # Position in img pixels
                     pos = denormalize(pos, g_pool.capture.frame_size)
                     for p in g_pool.plugins:
@@ -934,6 +518,7 @@
         logger.info("Process shutting down.")
         ipc_pub.notify({'subject': 'world_process.stopped'})
         sleep(1.0)
+
 
 def world_profiled(timebase, eyes_are_alive, ipc_pub_url, ipc_sub_url,
                    ipc_push_url, user_dir, version):
