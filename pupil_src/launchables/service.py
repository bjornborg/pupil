--- conflicted
+++ resolved
@@ -106,10 +106,7 @@
         from service_ui import Service_UI
         from uvc import get_time_monotonic
         from version_utils import parse_version
-<<<<<<< HEAD
-=======
         from video_capture.neon_backend.plugin import Neon_Manager
->>>>>>> 5e678b71
 
         IPC_Logging_Task_Proxy.push_url = ipc_push_url
 
