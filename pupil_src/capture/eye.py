--- conflicted
+++ resolved
@@ -94,7 +94,6 @@
         pos = normalize(pos,glfwGetWindowSize(eye_window))
         pos = denormalize(pos,(frame.img.shape[1],frame.img.shape[0]) ) # Position in img pixels
 
-<<<<<<< HEAD
         if g_pool.roi_edit_mode:
             if action == GLFW_RELEASE:
                 u_r.active_edit_pt = None
@@ -104,30 +103,6 @@
             else:
                 pass
            
-=======
-        # handle roi
-        # if not atb.TwEventMouseButtonGLFW(button,int(action == GLFW_PRESS)):
-        #     if action == GLFW_PRESS:
-        #         if bar.display.value ==1:
-        #             pos = glfwGetCursorPos(window)
-        #             pos = normalize(pos,glfwGetWindowSize(window))
-        #             pos = denormalize(pos,(frame.img.shape[1],frame.img.shape[0]) ) # pos in frame.img pixels
-        #             u_r.setStart(pos)
-        #             bar.draw_roi.value = 1
-        #     else:
-        #         bar.draw_roi.value = 0
-
-        # if ROI mode - hide and disable the GUI
-        # if action == GLFW_PRESS:
-        #     if g_pool.display_mode == 'roi':
-        #         pos = glfwGetCursorPos(window)
-        #         pos = normalize(pos,glfwGetWindowSize(window))
-        #         pos = denormalize(pos,(frame.img.shape[1],frame.img.shape[0]) ) # pos in frame.img pixels
-        #         u_r.setStart(pos)
-        #         bar.draw_roi.value = 1
-        # else:
-        #     g_pool.display_mode ==
->>>>>>> dfeed8b0
     def on_pos(window,x, y):
         hdpi_factor = float(glfwGetFramebufferSize(window)[0]/glfwGetWindowSize(window)[0])
         x,y = x*hdpi_factor,y*hdpi_factor
