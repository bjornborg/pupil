'''
(*)~---------------------------------------------------------------------------
Pupil - eye tracking platform
Copyright (C) 2012-2017  Pupil Labs

Distributed under the terms of the GNU
Lesser General Public License (LGPL v3.0).
See COPYING and COPYING.LESSER for license details.
---------------------------------------------------------------------------~(*)
'''

import logging
import time
import cv2
import os

import pyrealsense as pyrs
from pyrealsense.stream import ColorStream, DepthStream, DACStream
from pyrealsense.constants import rs_stream, rs_option

from version_utils import VersionFormat
from .base_backend import Base_Source, Base_Manager
from av_writer import AV_Writer
from camera_models import load_intrinsics

import gl_utils
from pyglui import cygl
import cython_methods
import numpy as np

# check versions for our own depedencies as they are fast-changing
assert VersionFormat(pyrs.__version__) >= VersionFormat('2.2')

# logging
logging.getLogger('pyrealsense').setLevel(logging.ERROR + 1)
logger = logging.getLogger(__name__)
logger.setLevel(logging.DEBUG)


class ColorFrame(object):
    def __init__(self, device):
        # we need to keep this since there is no cv2 conversion for our planar format
        self._yuv422 = device.color
        self._shape = self._yuv422.shape[:2]
        self._yuv = np.empty(self._yuv422.size, dtype=np.uint8)
        y_plane = self._yuv422.size//2
        u_plane = y_plane//2
        self._yuv[:y_plane] = self._yuv422[:, :, 0].flatten()
        self._yuv[y_plane:y_plane+u_plane] = self._yuv422[:, ::2, 1].flatten()
        self._yuv[y_plane+u_plane:] = self._yuv422[:, 1::2, 1].flatten()
        self._bgr = None
        self._gray = None

    @property
    def height(self):
        return self._shape[0]

    @property
    def width(self):
        return self._shape[1]

    @property
    def yuv_buffer(self):
        return self._yuv

    @property
    def yuv422(self):
        Y = self._yuv[:self._yuv.size//2]
        U = self._yuv[self._yuv.size//2:3*self._yuv.size//4]
        V = self._yuv[3*self._yuv.size//4:]

        Y.shape = self._shape
        U.shape = self._shape[0], self._shape[1]//2
        V.shape = self._shape[0], self._shape[1]//2

        return Y, U, V

    @property
    def bgr(self):
        if self._bgr is None:
            self._bgr = cv2.cvtColor(self._yuv422, cv2.COLOR_YUV2BGR_YUVY)
        return self._bgr

    @property
    def img(self):
        return self.bgr

    @property
    def gray(self):
        if self._gray is None:
            self._gray = self._yuv[:self._yuv.size//2]
            self._gray.shape = self._shape
        return self._gray


class DepthFrame(object):
    def __init__(self, device):
        self._bgr = None
        self._gray = None
        self.depth = device.depth
        self.yuv_buffer = None

    @property
    def height(self):
        return self.depth.shape[0]

    @property
    def width(self):
        return self.depth.shape[1]

    @property
    def bgr(self):
        if self._bgr is None:
            self._bgr = cython_methods.cumhist_color_map16(self.depth)
        return self._bgr

    @property
    def img(self):
        return self.bgr

    @property
    def gray(self):
        if self._gray is None:
            self._gray = cv2.cvtColor(self.bgr, cv2.cv2.COLOR_BGR2GRAY)
        return self._gray


class Control(object):
    def __init__(self, device, opt_range, value):
        self._dev = device
        self._value = value
        self.range = opt_range
        self.label = rs_option.name_for_value[opt_range.option]
        self.label = self.label.replace('RS_OPTION_', '')
        self.label = self.label.replace('R200_', '')
        self.label = self.label.replace('_', ' ')
        self.label = self.label.title()
        self.description = self._dev.get_device_option_description(opt_range.option)

    @property
    def value(self):
        return self._value

    @value.setter
    def value(self, val):
        try:
            self._dev.set_device_option(self.range.option, val)
        except pyrs.RealsenseError as err:
            logger.error('Setting option "{}" failed'.format(self.label))
            logger.debug('Reason: {}'.format(err))
        else:
            self._value = val

    def refresh(self):
        self._value = self._dev.get_device_option(self.range.option)


class Realsense_Controls(dict):
    def __init__(self, device, presets=()):
        if not device:
            super().__init__()
            return

        if presets:
            # presets: list of (option, value)-tuples
            try:
                device.set_device_options(*zip(*presets))
            except pyrs.RealsenseError as err:
                logger.error('Setting device option presets failed')
                logger.debug('Reason: {}'.format(err))
        controls = {}
        for opt_range, value in device.get_available_options():
            if opt_range.min < opt_range.max:
                controls[opt_range.option] = Control(device, opt_range, value)
        super().__init__(controls)

    def export_presets(self):
        return [(opt, ctrl.value) for opt, ctrl in self.items()]

    def refresh(self):
        for ctrl in self.values():
            ctrl.refresh()


class Realsense_Source(Base_Source):
    """
    Camera Capture is a class that encapsualtes pyrs.Device:
    """
    def __init__(self, g_pool, device_id=0,
                 frame_size=(640, 480), frame_rate=30,
                 depth_frame_size=(640, 480), depth_frame_rate=30,
                 align_streams=False, preview_depth=False,
                 device_options=(), record_depth=True):
        super().__init__(g_pool)
        self.color_frame_index = 0
        self.depth_frame_index = 0
        self.device = None
        self.service = pyrs.Service()
        self.align_streams = align_streams
        self.preview_depth = preview_depth
        self.record_depth = record_depth
        self.depth_video_writer = None
        self.controls = None
        self._initialize_device(device_id, frame_size, frame_rate,
                                depth_frame_size, depth_frame_rate, device_options)

    def _initialize_device(self, device_id,
                           color_frame_size, color_fps,
                           depth_frame_size, depth_fps,
                           device_options=()):
        devices = tuple(self.service.get_devices())
        color_frame_size = tuple(color_frame_size)
        depth_frame_size = tuple(depth_frame_size)

        self.streams = [ColorStream(width=1920, height=1080), DepthStream()]
        self.last_color_frame_ts = None
        self.last_depth_frame_ts = None
        self._recent_frame = None
        self._recent_depth_frame = None
        self.deinit_gui()

        if not devices:
            logger.error("Camera failed to initialize. No cameras connected.")
            self.device = None
            self.init_gui()
            return

        if self.device is not None:
            self.device.stop()

        if device_id >= len(devices):
            logger.error("Camera with id {} not found. Initializing default camera.".format(device_id))
            device_id = 0

        # use default streams to filter modes by rs_stream and rs_format
        self._available_modes = self._enumerate_formats(device_id)

        # make sure that given frame sizes and rates are available
        color_modes = self._available_modes[rs_stream.RS_STREAM_COLOR]
        if color_frame_size not in color_modes:
            # automatically select highest resolution
            color_frame_size = sorted(color_modes.keys(), reverse=True)[0]

        if color_fps not in color_modes[color_frame_size]:
            # automatically select highest frame rate
            color_fps = color_modes[color_frame_size][0]

        depth_modes = self._available_modes[rs_stream.RS_STREAM_DEPTH]
        if self.align_streams:
            depth_frame_size = color_frame_size
        else:
            if depth_frame_size not in depth_modes:
                # automatically select highest resolution
                depth_frame_size = sorted(depth_modes.keys(), reverse=True)[0]

        if depth_fps not in depth_modes[depth_frame_size]:
            # automatically select highest frame rate
            depth_fps = depth_modes[depth_frame_size][0]

        colorstream = ColorStream(width=color_frame_size[0],
                                  height=color_frame_size[1],
                                  fps=color_fps, color_format='yuv')
        depthstream = DepthStream(width=depth_frame_size[0],
                                  height=depth_frame_size[1], fps=depth_fps)

        self.streams = [colorstream, depthstream]
        if self.align_streams:
            dacstream = DACStream(width=depth_frame_size[0],
                                  height=depth_frame_size[1], fps=depth_fps)
            dacstream.name = 'depth'  # rename data accessor
            self.streams.append(dacstream)

        # update with correctly initialized streams
        # always initiliazes color + depth, adds rectified/aligned versions as necessary

        self.device = self.service.Device(device_id, streams=self.streams)

        self.controls = Realsense_Controls(self.device, device_options)
        self._intrinsics = load_intrinsics(self.g_pool.user_dir, self.name, self.frame_size)

<<<<<<< HEAD
        try:
            self.update_menu()
        except AttributeError:
            pass  # init_ui was not called yet
=======
        self.init_gui()
>>>>>>> 28c52ec4

    def _enumerate_formats(self, device_id):
        '''Enumerate formats into hierachical structure:

        streams:
            resolutions:
                framerates
        '''
        formats = {}
        # only lists modes for native streams (RS_STREAM_COLOR/RS_STREAM_DEPTH)
        for mode in self.service.get_device_modes(device_id):
            if mode.stream in (rs_stream.RS_STREAM_COLOR, rs_stream.RS_STREAM_DEPTH):
                # check if frame size dict is available
                if mode.stream not in formats:
                    formats[mode.stream] = {}
                stream_obj = next((s for s in self.streams if s.stream == mode.stream))
                if mode.format == stream_obj.format:
                    size = mode.width, mode.height
                    # check if framerate list is already available
                    if size not in formats[mode.stream]:
                        formats[mode.stream][size] = []
                    formats[mode.stream][size].append(mode.fps)

        if self.align_streams:
            depth_sizes = formats[rs_stream.RS_STREAM_DEPTH].keys()
            color_sizes = formats[rs_stream.RS_STREAM_COLOR].keys()
            # common_sizes = depth_sizes & color_sizes
            discarded_sizes = depth_sizes ^ color_sizes
            for size in discarded_sizes:
                for sizes in formats.values():
                    if size in sizes:
                        del sizes[size]

        return formats

    def cleanup(self):
        if self.depth_video_writer is not None:
            self.stop_depth_recording()
        if self.device is not None:
            self.device.stop()
        self.service.stop()
        super().cleanup()

    def get_init_dict(self):
        return {'device_id': self.device.device_id if self.device is not None else 0,
                'frame_size': self.frame_size,
                'frame_rate': self.frame_rate,
                'depth_frame_size': self.depth_frame_size,
                'depth_frame_rate': self.depth_frame_rate,
                'preview_depth': self.preview_depth,
                'record_depth': self.record_depth,
                'align_streams': self.align_streams,
                'device_options': self.controls.export_presets() if self.controls is not None else ()}

    def get_frames(self):
        if self.device:
            self.device.wait_for_frames()
            current_time = self.g_pool.get_timestamp()

            last_color_frame_ts = self.device.get_frame_timestamp(self.streams[0].stream)
            if self.last_color_frame_ts != last_color_frame_ts:
                self.last_color_frame_ts = last_color_frame_ts
                color = ColorFrame(self.device)
                color.timestamp = current_time
                color.index = self.color_frame_index
                self.color_frame_index += 1
            else:
                color = None

            last_depth_frame_ts = self.device.get_frame_timestamp(self.streams[1].stream)
            if self.last_depth_frame_ts != last_depth_frame_ts:
                self.last_depth_frame_ts = last_depth_frame_ts
                depth = DepthFrame(self.device)
                depth.timestamp = current_time
                depth.index = self.depth_frame_index
                self.depth_frame_index += 1
            else:
                depth = None

            return color, depth
        return None, None

    def recent_events(self, events):
        if not self.online:
            time.sleep(.05)
            return

        try:
            color_frame, depth_frame = self.get_frames()
        except (pyrs.RealsenseError, TimeoutError) as err:
            self._recent_frame = None
            self._recent_depth_frame = None
            self.restart_device()
        else:
            if color_frame and depth_frame:
                self._recent_frame = color_frame
                events['frame'] = color_frame

            if depth_frame:
                self._recent_depth_frame = depth_frame
                events['depth_frame'] = depth_frame

                if self.depth_video_writer is not None:
                    self.depth_video_writer.write_video_frame(depth_frame)

    def deinit_ui(self):
        self.remove_menu()

    def init_ui(self):
        self.add_menu()
        self.menu.label = "Local USB Video Source"
        self.menu_icon.label = "U"
        self.update_menu()

    def update_menu(self):
        del self.menu[:]
        from pyglui import ui

        if self.device is None:
            self.menu.append(ui.Info_Text('Capture initialization failed.'))
            return

        def align_and_restart(val):
            self.align_streams = val
            self.restart_device()

        self.menu.append(ui.Switch('record_depth', self, label='Record Depth Stream'))
        self.menu.append(ui.Switch('preview_depth', self, label='Preview Depth'))
        self.menu.append(ui.Switch('align_streams', self, label='Align Streams',
                                   setter=align_and_restart))

        color_sizes = sorted(self._available_modes[rs_stream.RS_STREAM_COLOR], reverse=True)
        self.menu.append(ui.Selector(
            'frame_size', self,
            # setter=,
            selection=color_sizes,
            label= 'Resolution' if self.align_streams else 'Color Resolution'
        ))

        def color_fps_getter():
            avail_fps = self._available_modes[rs_stream.RS_STREAM_COLOR][self.frame_size]
            return avail_fps, [str(fps) for fps in avail_fps]
        self.menu.append(ui.Selector(
            'frame_rate', self,
            # setter=,
            selection_getter=color_fps_getter,
            label='Color Frame Rate'
        ))

        if not self.align_streams:
            depth_sizes = sorted(self._available_modes[rs_stream.RS_STREAM_DEPTH], reverse=True)
            self.menu.append(ui.Selector(
                'depth_frame_size', self,
                # setter=,
                selection=depth_sizes,
                label='Depth Resolution'
            ))

        def depth_fps_getter():
            avail_fps = self._available_modes[rs_stream.RS_STREAM_DEPTH][self.depth_frame_size]
            return avail_fps, [str(fps) for fps in avail_fps]
        self.menu.append(ui.Selector(
            'depth_frame_rate', self,
            selection_getter=depth_fps_getter,
            label='Depth Frame Rate'
        ))

        def reset_options():
            if self.device:
                try:
                    self.device.reset_device_options_to_default(self.controls.keys())
                except pyrs.RealsenseError as err:
                    logger.info('Resetting some device options failed')
                    logger.debug('Reason: {}'.format(err))
                finally:
                    self.controls.refresh()

        sensor_control = ui.Growing_Menu(label='Sensor Settings')
        sensor_control.append(ui.Button('Reset device options to default', reset_options))
        for ctrl in sorted(self.controls.values(), key=lambda x: x.range.option):
            # sensor_control.append(ui.Info_Text(ctrl.description))
            if ctrl.range.min == 0.0 and ctrl.range.max == 1.0 and ctrl.range.step == 1.0:
                sensor_control.append(ui.Switch('value', ctrl, label=ctrl.label,
                                                off_val=0.0, on_val=1.0))
            else:
                sensor_control.append(ui.Slider('value', ctrl,
                                                label=ctrl.label,
                                                min=ctrl.range.min,
                                                max=ctrl.range.max,
                                                step=ctrl.range.step))
        self.menu.append(sensor_control)

    def gl_display(self):
        if self.preview_depth and self._recent_depth_frame is not None:
            self.g_pool.image_tex.update_from_ndarray(self._recent_depth_frame.bgr)
            gl_utils.glFlush()
        elif not self.preview_depth and self._recent_frame is not None:
            self.g_pool.image_tex.update_from_yuv_buffer(self._recent_frame.yuv_buffer,self._recent_frame.width,self._recent_frame.height)
            gl_utils.glFlush()

        gl_utils.make_coord_system_norm_based()
        self.g_pool.image_tex.draw()
        if not self.online:
            cygl.utils.draw_gl_texture(np.zeros((1, 1, 3), dtype=np.uint8), alpha=0.4)
        gl_utils.make_coord_system_pixel_based((self.frame_size[1], self.frame_size[0], 3))

    def restart_device(self, device_id=None, color_frame_size=None, color_fps=None,
                       depth_frame_size=None, depth_fps=None, device_options=None):
        if device_id is None:
            device_id = self.device.device_id
        if color_frame_size is None:
            color_frame_size = self.frame_size
        if color_fps is None:
            color_fps = self.frame_rate
        if depth_frame_size is None:
            depth_frame_size = self.depth_frame_size
        if depth_fps is None:
            depth_fps = self.depth_frame_rate
        if device_options is None:
            device_options = self.controls.export_presets()
        self.service.stop()
        self.service.start()
        self.notify_all({'subject': 'realsense_source.restart',
                         'device_id': device_id,
                         'color_frame_size': color_frame_size,
                         'color_fps': color_fps,
                         'depth_frame_size': depth_frame_size,
                         'depth_fps': depth_fps,
                         'device_options': device_options})

    def on_notify(self, notification):
        if notification['subject'] == 'realsense_source.restart':
            kwargs = notification.copy()
            del kwargs['subject']
            self._initialize_device(**kwargs)
        elif notification['subject'] == 'recording.started':
            self.start_depth_recording(notification['rec_path'])
        elif notification['subject'] == 'recording.stopped':
            self.stop_depth_recording()

    def start_depth_recording(self, rec_loc):
        if not self.record_depth:
            return

        if self.depth_video_writer is not None:
            logger.warning('Depth video recording has been started already')
            return

        video_path = os.path.join(rec_loc, 'depth.mp4')
        self.depth_video_writer = AV_Writer(video_path, fps=self.depth_frame_rate, use_timestamps=True)

    def stop_depth_recording(self):
        if self.depth_video_writer is None:
            logger.warning('Depth video recording was not running')
            return

        self.depth_video_writer.close()
        self.depth_video_writer = None

    @property
    def intrinsics(self):
        return self._intrinsics

    @property
    def frame_size(self):
        stream = self.streams[0]
        return stream.width, stream.height

    @frame_size.setter
    def frame_size(self, new_size):
        if self.device is not None and new_size != self.frame_size:
            self.restart_device(color_frame_size=new_size)

    @property
    def frame_rate(self):
        return self.streams[0].fps

    @frame_rate.setter
    def frame_rate(self, new_rate):
        if self.device is not None and new_rate != self.frame_rate:
            self.restart_device(color_fps=new_rate)

    @property
    def depth_frame_size(self):
        stream = self.streams[1]
        return stream.width, stream.height

    @depth_frame_size.setter
    def depth_frame_size(self, new_size):
        if self.device is not None and new_size != self.depth_frame_size:
            self.restart_device(depth_frame_size=new_size)

    @property
    def depth_frame_rate(self):
        return self.streams[1].fps

    @depth_frame_rate.setter
    def depth_frame_rate(self, new_rate):
        if self.device is not None and new_rate != self.depth_frame_rate:
            self.restart_device(depth_fps=new_rate)

    @property
    def jpeg_support(self):
        return False

    @property
    def online(self):
        return self.device and self.device.is_streaming()

    @property
    def name(self):
        # not the same as `if self.device:`!
        if self.device is not None:
            return self.device.name
        else:
            return "Ghost capture"


class Realsense_Manager(Base_Manager):
    """Manages Intel RealSense 3D sources

    Attributes:
        check_intervall (float): Intervall in which to look for new UVC devices
    """
    gui_name = 'RealSense 3D'

    def get_init_dict(self):
        return {}

    def init_ui(self):
        self.add_menu()
        from pyglui import ui
        self.menu.append(ui.Info_Text('Intel RealSense 3D sources'))

        def pair(d):
            fmt = '- ' if d['is_streaming'] else ''
            fmt += d['name']
            return d['id'], fmt

        def dev_selection_list():
            default = (None, 'Select to activate')
            try:
                with pyrs.Service() as service:
                    dev_pairs = [default] + [pair(d) for d in service.get_devices()]
            except pyrs.RealsenseError:
                dev_pairs = [default]

            return zip(*dev_pairs)

        def activate(source_uid):
            if source_uid is None:
                return

            # with pyrs.Service() as service:
            #     if not service.is_device_streaming(source_uid):
            #         logger.error("The selected camera is already in use or blocked.")
            #         return
            settings = {
                'frame_size': self.g_pool.capture.frame_size,
                'frame_rate': self.g_pool.capture.frame_rate,
                'device_id': source_uid
            }
            if self.g_pool.process == 'world':
                self.notify_all({'subject': 'start_plugin',
                                 'name': 'Realsense_Source',
                                 'args': settings})
            else:
                self.notify_all({'subject': 'start_eye_capture',
                                 'target': self.g_pool.process,
                                 'name': 'Realsense_Source',
                                 'args': settings})

        self.menu.append(ui.Selector(
            'selected_source',
            selection_getter=dev_selection_list,
            getter=lambda: None,
            setter=activate,
            label='Activate source'
        ))

    def deinit_ui(self):
        self.remove_menu()<|MERGE_RESOLUTION|>--- conflicted
+++ resolved
@@ -278,14 +278,10 @@
         self.controls = Realsense_Controls(self.device, device_options)
         self._intrinsics = load_intrinsics(self.g_pool.user_dir, self.name, self.frame_size)
 
-<<<<<<< HEAD
         try:
             self.update_menu()
         except AttributeError:
             pass  # init_ui was not called yet
-=======
-        self.init_gui()
->>>>>>> 28c52ec4
 
     def _enumerate_formats(self, device_id):
         '''Enumerate formats into hierachical structure:
