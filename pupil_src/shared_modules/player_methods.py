"""
(*)~---------------------------------------------------------------------------
Pupil - eye tracking platform
Copyright (C) 2012-2019 Pupil Labs

Distributed under the terms of the GNU
Lesser General Public License (LGPL v3.0).
See COPYING and COPYING.LESSER for license details.
---------------------------------------------------------------------------~(*)
"""
import logging
import os

<<<<<<< HEAD
import av
import cv2
=======
>>>>>>> b2c91078
import numpy as np

import csv_utils
<<<<<<< HEAD
import file_methods as fm
from camera_models import load_intrinsics
from version_utils import VersionFormat, read_rec_version
=======
import cv2
>>>>>>> b2c91078

logger = logging.getLogger(__name__)


def enclosing_window(timestamps, idx):
    before = timestamps[idx - 1] if idx > 0 else -np.inf
    now = timestamps[idx]
    after = timestamps[idx + 1] if idx < len(timestamps) - 1 else np.inf
    return (now + before) / 2.0, (after + now) / 2.0


def exact_window(timestamps, index_range):
    end_index = min(index_range[1], len(timestamps) - 1)
    return (timestamps[index_range[0]], timestamps[end_index])


class Bisector(object):
    """Stores data with associated timestamps, both sorted by the timestamp."""

    def __init__(self, data=(), data_ts=()):
        if len(data) != len(data_ts):
            raise ValueError(
                (
                    "Each element in `data` requires a corresponding"
                    " timestamp in `data_ts`"
                )
            )
        elif not data:
            self.data = []
            self.data_ts = np.asarray([])
            self.sorted_idc = []
        else:
            self.data_ts = np.asarray(data_ts)
            self.data = np.asarray(data, dtype=object)

            # Find correct order once and reorder both lists in-place
            self.sorted_idc = np.argsort(self.data_ts)
            self.data_ts = self.data_ts[self.sorted_idc]
            self.data = self.data[self.sorted_idc].tolist()

    def by_ts(self, ts):
        """
        :param ts: timestamp to extract.
        :return: datum that is matching
        :raises: ValueError if no matching datum is found
        """
        found_index = np.searchsorted(self.data_ts, ts)
        try:
            found_data = self.data[found_index]
            found_ts = self.data_ts[found_index]
        except IndexError:
            raise ValueError
        found = found_ts == ts
        if not found:
            raise ValueError
        else:
            return found_data

    def by_ts_window(self, ts_window):
        start_idx, stop_idx = self._start_stop_idc_for_window(ts_window)
        return self.data[start_idx:stop_idx]

    def _start_stop_idc_for_window(self, ts_window):
        return np.searchsorted(self.data_ts, ts_window)

    def __getitem__(self, key):
        return self.data[key]

    def __len__(self):
        return len(self.data)

    def __iter__(self):
        return iter(self.data)

    def __bool__(self):
        return bool(self.data)

    @property
    def timestamps(self):
        return self.data_ts

    def init_dict_for_window(self, ts_window):
        start_idx, stop_idx = self._start_stop_idc_for_window(ts_window)
        return {
            "data": self.data[start_idx:stop_idx],
            "data_ts": self.data_ts[start_idx:stop_idx],
        }


class Mutable_Bisector(Bisector):
    def insert(self, timestamp, datum):
        insert_idx = np.searchsorted(self.data_ts, timestamp)
        self.data_ts = np.insert(self.data_ts, insert_idx, timestamp)
        self.data.insert(insert_idx, datum)


class Affiliator(Bisector):
    """docstring for ClassName"""

    def __init__(self, data=(), start_ts=(), stop_ts=()):
        super().__init__(data, start_ts)
        self.stop_ts = np.asarray(stop_ts)
        self.stop_ts = self.stop_ts[self.sorted_idc]

    def _start_stop_idc_for_window(self, ts_window):
        start_idx = np.searchsorted(self.stop_ts, ts_window[0])
        stop_idx = np.searchsorted(self.data_ts, ts_window[1])
        return start_idx, stop_idx

    def init_dict_for_window(self, ts_window):
        start_idx, stop_idx = self._start_stop_idc_for_window(ts_window)
        return {
            "data": self.data[start_idx:stop_idx],
            "start_ts": self.data_ts[start_idx:stop_idx],
            "stop_ts": self.stop_ts[start_idx:stop_idx],
        }


def find_closest(target, source):
    """Find indeces of closest `target` elements for elements in `source`.
    -
    `source` is assumed to be sorted. Result has same shape as `source`.
    Implementation taken from:
    -
    https://stackoverflow.com/questions/8914491/finding-the-nearest-value-and-return-the-index-of-array-in-python/8929827#8929827
    """
    idx = np.searchsorted(target, source)
    idx = np.clip(idx, 1, len(target) - 1)
    left = target[idx - 1]
    right = target[idx]
    idx -= source - left < right - source
    return idx


def correlate_data(data, timestamps):
    """
    data:  list of data :
        each datum is a dict with at least:
            timestamp: float

    timestamps: timestamps list to correlate  data to

    this takes a data list and a timestamps list and makes a new list
    with the length of the number of timestamps.
    Each slot contains a list that will have 0, 1 or more assosiated data points.

    Finally we add an index field to the datum with the associated index
    """
    timestamps = list(timestamps)
    data_by_frame = [[] for i in timestamps]

    frame_idx = 0
    data_index = 0

    data.sort(key=lambda d: d["timestamp"])

    while True:
        try:
            datum = data[data_index]
            # we can take the midpoint between two frames in time: More appropriate for SW timestamps
            ts = (timestamps[frame_idx] + timestamps[frame_idx + 1]) / 2.0
            # or the time of the next frame: More appropriate for Sart Of Exposure Timestamps (HW timestamps).
            # ts = timestamps[frame_idx+1]
        except IndexError:
            # we might loose a data point at the end but we dont care
            break

        if datum["timestamp"] <= ts:
            # datum['index'] = frame_idx
            data_by_frame[frame_idx].append(datum)
            data_index += 1
        else:
            frame_idx += 1

    return data_by_frame


<<<<<<< HEAD
def update_recording_to_recent(rec_dir):

    meta_info = load_meta_info(rec_dir)
    update_meta_info(rec_dir, meta_info)

    if (
        meta_info.get("Capture Software", "Pupil Capture") == "Pupil Mobile"
        and "Data Format Version" not in meta_info
    ):
        convert_pupil_mobile_recording_to_v094(rec_dir)
        meta_info["Data Format Version"] = "v0.9.4"
        update_meta_info(rec_dir, meta_info)

    # Reference format: v0.7.4
    rec_version = read_rec_version(meta_info)

    # Convert python2 to python3
    if rec_version <= VersionFormat("0.8.7"):
        update_recording_bytes_to_unicode(rec_dir)

    if rec_version >= VersionFormat("0.7.4"):
        pass
    elif rec_version >= VersionFormat("0.7.3"):
        update_recording_v073_to_v074(rec_dir)
    elif rec_version >= VersionFormat("0.5"):
        update_recording_v05_to_v074(rec_dir)
    elif rec_version >= VersionFormat("0.4"):
        update_recording_v04_to_v074(rec_dir)
    elif rec_version >= VersionFormat("0.3"):
        update_recording_v03_to_v074(rec_dir)
    else:
        logger.Error("This recording is too old. Sorry.")
        return

    # Incremental format updates
    if rec_version < VersionFormat("0.8.2"):
        update_recording_v074_to_v082(rec_dir)
    if rec_version < VersionFormat("0.8.3"):
        update_recording_v082_to_v083(rec_dir)
    if rec_version < VersionFormat("0.8.6"):
        update_recording_v083_to_v086(rec_dir)
    if rec_version < VersionFormat("0.8.7"):
        update_recording_v086_to_v087(rec_dir)
    if rec_version < VersionFormat("0.9.1"):
        update_recording_v087_to_v091(rec_dir)
    if rec_version < VersionFormat("0.9.3"):
        update_recording_v091_to_v093(rec_dir)
    if rec_version < VersionFormat("0.9.4"):
        update_recording_v093_to_v094(rec_dir)
    if rec_version < VersionFormat("0.9.13"):
        update_recording_v094_to_v0913(rec_dir)
    if rec_version < VersionFormat("0.9.15"):
        update_recording_v0913_to_v0915(rec_dir)
    if rec_version < VersionFormat("1.3"):
        update_recording_v0915_v13(rec_dir)
    if rec_version < VersionFormat("1.4"):
        update_recording_v13_v14(rec_dir)

    # Do this independent of rec_version
    check_for_worldless_recording(rec_dir)

    if rec_version < VersionFormat("1.8"):
        update_recording_v14_v18(rec_dir)
    if rec_version < VersionFormat("1.9"):
        update_recording_v18_v19(rec_dir)

    if rec_version < VersionFormat("1.10"):
        update_recording_v19_v110(rec_dir)

    # How to extend:
    # if rec_version < VersionFormat('FUTURE FORMAT'):
    #    update_recording_v081_to_FUTURE(rec_dir)


=======
>>>>>>> b2c91078
def load_meta_info(rec_dir):
    meta_info_path = os.path.join(rec_dir, "info.csv")
    with open(meta_info_path, "r", encoding="utf-8") as csvfile:
        meta_info = csv_utils.read_key_value_file(csvfile)
    return meta_info


<<<<<<< HEAD
def update_meta_info(rec_dir, meta_info):
    logger.info("Updating meta info")
    meta_info_path = os.path.join(rec_dir, "info.csv")
    with open(meta_info_path, "w", newline="", encoding="utf-8") as csvfile:
        csv_utils.write_key_value_file(csvfile, meta_info)


def _update_info_version_to(new_version, rec_dir):
    meta_info = load_meta_info(rec_dir)
    meta_info["Data Format Version"] = new_version
    update_meta_info(rec_dir, meta_info)


def convert_pupil_mobile_recording_to_v094(rec_dir):
    logger.info("Converting Pupil Mobile recording to v0.9.4 format")
    # convert time files and rename corresponding videos
    time_pattern = os.path.join(rec_dir, "*.time")
    for time_loc in glob.glob(time_pattern):
        time_file_name = os.path.split(time_loc)[1]
        time_name = os.path.splitext(time_file_name)[0]

        potential_locs = [
            os.path.join(rec_dir, time_name + ext) for ext in (".mjpeg", ".mp4", ".m4a")
        ]
        existing_locs = [loc for loc in potential_locs if os.path.exists(loc)]
        if not existing_locs:
            continue
        else:
            media_loc = existing_locs[0]

        if time_name in (
            "Pupil Cam1 ID0",
            "Pupil Cam1 ID1",
            "Pupil Cam2 ID0",
            "Pupil Cam2 ID1",
        ):
            time_name = "eye" + time_name[-1]  # rename eye files
        elif time_name in ("Pupil Cam1 ID2", "Logitech Webcam C930e"):
            video = av.open(media_loc, "r")
            frame_size = (
                video.streams.video[0].format.width,
                video.streams.video[0].format.height,
            )
            del video
            intrinsics = load_intrinsics(rec_dir, time_name, frame_size)
            intrinsics.save(rec_dir, "world")

            time_name = "world"  # assume world file
        elif time_name.startswith("audio_"):
            time_name = "audio"

        timestamps = np.fromfile(time_loc, dtype=">f8")
        timestamp_loc = os.path.join(rec_dir, "{}_timestamps.npy".format(time_name))
        logger.info('Creating "{}"'.format(os.path.split(timestamp_loc)[1]))
        np.save(timestamp_loc, timestamps)

        if time_name == "audio":
            media_dst = os.path.join(rec_dir, time_name) + ".mp4"
        else:
            media_dst = (
                os.path.join(rec_dir, time_name) + os.path.splitext(media_loc)[1]
            )
        logger.info(
            'Renaming "{}" to "{}"'.format(
                os.path.split(media_loc)[1], os.path.split(media_dst)[1]
            )
        )
        try:
            os.rename(media_loc, media_dst)
        except FileExistsError:
            # Only happens on Windows. Behavior on Unix is to overwrite the existing file.
            # To mirror this behaviour we need to delete the old file and try renaming the new one again.
            os.remove(media_dst)
            os.rename(media_loc, media_dst)

    pupil_data_loc = os.path.join(rec_dir, "pupil_data")
    if not os.path.exists(pupil_data_loc):
        logger.info('Creating "pupil_data"')
        fm.save_object(
            {"pupil_positions": [], "gaze_positions": [], "notifications": []},
            pupil_data_loc,
        )


def update_recording_v074_to_v082(rec_dir):
    _update_info_version_to("v0.8.2", rec_dir)


def update_recording_v082_to_v083(rec_dir):
    logger.info("Updating recording from v0.8.2 format to v0.8.3 format")
    pupil_data = fm.load_object(os.path.join(rec_dir, "pupil_data"))

    for d in pupil_data["gaze_positions"]:
        if "base" in d:
            d["base_data"] = d.pop("base")

    fm.save_object(pupil_data, os.path.join(rec_dir, "pupil_data"))

    _update_info_version_to("v0.8.3", rec_dir)


def update_recording_v083_to_v086(rec_dir):
    logger.info("Updating recording from v0.8.3 format to v0.8.6 format")
    pupil_data = fm.load_object(os.path.join(rec_dir, "pupil_data"))

    for topic in pupil_data.keys():
        for d in pupil_data[topic]:
            d["topic"] = topic

    fm.save_object(pupil_data, os.path.join(rec_dir, "pupil_data"))

    _update_info_version_to("v0.8.6", rec_dir)


def update_recording_v086_to_v087(rec_dir):
    logger.info("Updating recording from v0.8.6 format to v0.8.7 format")
    pupil_data = fm.load_object(os.path.join(rec_dir, "pupil_data"))

    def _clamp_norm_point(pos):
        """realisitic numbers for norm pos should be in this range.
            Grossly bigger or smaller numbers are results bad exrapolation
            and can cause overflow erorr when denormalized and cast as int32.
        """
        return min(100.0, max(-100.0, pos[0])), min(100.0, max(-100.0, pos[1]))

    for g in pupil_data.get("gaze_positions", []):
        if "topic" not in g:
            # we missed this in one gaze mapper
            g["topic"] = "gaze"
        g["norm_pos"] = _clamp_norm_point(g["norm_pos"])

    fm.save_object(pupil_data, os.path.join(rec_dir, "pupil_data"))

    _update_info_version_to("v0.8.7", rec_dir)


def update_recording_v087_to_v091(rec_dir):
    logger.info("Updating recording from v0.8.7 format to v0.9.1 format")
    _update_info_version_to("v0.9.1", rec_dir)


def update_recording_v091_to_v093(rec_dir):
    logger.info("Updating recording from v0.9.1 format to v0.9.3 format")
    pupil_data = fm.load_object(os.path.join(rec_dir, "pupil_data"))
    for g in pupil_data.get("gaze_positions", []):
        # fixing recordings made with bug https://github.com/pupil-labs/pupil/issues/598
        g["norm_pos"] = float(g["norm_pos"][0]), float(g["norm_pos"][1])

    fm.save_object(pupil_data, os.path.join(rec_dir, "pupil_data"))

    _update_info_version_to("v0.9.3", rec_dir)


def update_recording_v093_to_v094(rec_dir):
    logger.info("Updating recording from v0.9.3 to v0.9.4.")

    for file in os.listdir(rec_dir):
        if file.startswith(".") or os.path.splitext(file)[1] in (".mp4", ".avi"):
            continue
        rec_file = os.path.join(rec_dir, file)

        try:
            rec_object = fm.load_object(rec_file, allow_legacy=False)
            fm.save_object(rec_object, rec_file)
        except:
            try:
                rec_object = fm.load_object(rec_file, allow_legacy=True)
                fm.save_object(rec_object, rec_file)
                logger.info("Converted `{}` from pickle to msgpack".format(file))
            except:
                logger.warning("did not convert {}".format(rec_file))

    _update_info_version_to("v0.9.4", rec_dir)


def update_recording_v094_to_v0913(rec_dir, retry_on_averror=True):
    try:
        logger.info("Updating recording from v0.9.4 to v0.9.13")

        wav_file_loc = os.path.join(rec_dir, "audio.wav")
        aac_file_loc = os.path.join(rec_dir, "audio.mp4")
        audio_ts_loc = os.path.join(rec_dir, "audio_timestamps.npy")
        backup_ts_loc = os.path.join(rec_dir, "audio_timestamps_old.npy")
        if os.path.exists(wav_file_loc) and os.path.exists(audio_ts_loc):
            in_container = av.open(wav_file_loc)
            in_stream = in_container.streams.audio[0]
            in_frame_size = 0
            in_frame_num = 0

            out_container = av.open(aac_file_loc, "w")
            out_stream = out_container.add_stream("aac")

            for in_packet in in_container.demux():
                for audio_frame in in_packet.decode():
                    if not in_frame_size:
                        in_frame_size = audio_frame.samples
                    in_frame_num += 1
                    out_packet = out_stream.encode(audio_frame)
                    if out_packet is not None:
                        out_container.mux(out_packet)

            # flush encoder
            out_packet = out_stream.encode(None)
            while out_packet is not None:
                out_container.mux(out_packet)
                out_packet = out_stream.encode(None)

            out_frame_size = out_stream.frame_size
            out_frame_num = out_stream.frames
            out_frame_rate = out_stream.rate
            in_frame_rate = in_stream.rate

            out_container.close()

            old_ts = np.load(audio_ts_loc)
            np.save(backup_ts_loc, old_ts)

            if len(old_ts) != in_frame_num:
                in_frame_size /= len(old_ts) / in_frame_num
                logger.debug(
                    "Provided audio frame size is inconsistent with amount of timestamps. Correcting frame size to {}".format(
                        in_frame_size
                    )
                )

            old_ts_idx = (
                np.arange(0, len(old_ts) * in_frame_size, in_frame_size)
                * out_frame_rate
                / in_frame_rate
            )
            new_ts_idx = np.arange(0, out_frame_num * out_frame_size, out_frame_size)
            interpolate = interp1d(
                old_ts_idx, old_ts, bounds_error=False, fill_value="extrapolate"
            )
            new_ts = interpolate(new_ts_idx)

            # raise RuntimeError
            np.save(audio_ts_loc, new_ts)

        _update_info_version_to("v0.9.13", rec_dir)
    except av.AVError as averr:
        # Try to catch `libav.aac : Input contains (near) NaN/+-Inf` errors
        # Unfortunately, the above error is only logged not raised. Instead
        # `averr`, an `Invalid Argument` error with error number 22, is raised.
        if retry_on_averror and averr.errno == 22:
            # unfortunately
            logger.error("Encountered AVError. Retrying to update recording.")
            out_container.close()
            # Only retry once:
            update_recording_v094_to_v0913(rec_dir, retry_on_averror=False)
        else:
            raise  # re-raise exception


def update_recording_v0913_to_v0915(rec_dir):
    logger.info("Updating recording from v0.9.13 to v0.9.15")

    # add notifications entry to pupil_data if missing
    pupil_data_loc = os.path.join(rec_dir, "pupil_data")
    pupil_data = fm.load_object(pupil_data_loc)
    if "notifications" not in pupil_data:
        pupil_data["notifications"] = []
        fm.save_object(pupil_data, pupil_data_loc)

    try:  # upgrade camera intrinsics
        old_calib_loc = os.path.join(rec_dir, "camera_calibration")
        old_calib = fm.load_object(old_calib_loc)
        res = tuple(old_calib["resolution"])
        del old_calib["resolution"]
        del old_calib["camera_name"]
        old_calib["cam_type"] = "radial"
        new_calib = {str(res): old_calib, "version": 1}
        fm.save_object(new_calib, os.path.join(rec_dir, "world.intrinsics"))
        logger.info("Replaced `camera_calibration` with `world.intrinsics`.")

        os.rename(old_calib_loc, old_calib_loc + ".deprecated")
    except IOError:
        pass

    _update_info_version_to("v0.9.15", rec_dir)


def update_recording_v0915_v13(rec_dir):
    logger.info("Updating recording from v0.9.15 to v1.3")
    # Look for unconverted Pupil Cam2 videos
    time_pattern = os.path.join(rec_dir, "*.time")
    for time_loc in glob.glob(time_pattern):
        time_file_name = os.path.split(time_loc)[1]
        time_name = os.path.splitext(time_file_name)[0]

        potential_locs = [
            os.path.join(rec_dir, time_name + ext) for ext in (".mjpeg", ".mp4", ".m4a")
        ]
        existing_locs = [loc for loc in potential_locs if os.path.exists(loc)]
        if not existing_locs:
            continue
        else:
            video_loc = existing_locs[0]

        if time_name in ("Pupil Cam2 ID0", "Pupil Cam2 ID1"):
            time_name = "eye" + time_name[-1]  # rename eye files
        else:
            continue

        timestamps = np.fromfile(time_loc, dtype=">f8")
        timestamp_loc = os.path.join(rec_dir, "{}_timestamps.npy".format(time_name))
        logger.info('Creating "{}"'.format(os.path.split(timestamp_loc)[1]))
        np.save(timestamp_loc, timestamps)

        video_dst = os.path.join(rec_dir, time_name) + os.path.splitext(video_loc)[1]
        logger.info(
            'Renaming "{}" to "{}"'.format(
                os.path.split(video_loc)[1], os.path.split(video_dst)[1]
            )
        )
        os.rename(video_loc, video_dst)

    _update_info_version_to("v1.3", rec_dir)


def update_recording_v13_v14(rec_dir):
    logger.info("Updating recording from v1.3 to v1.4")
    _update_info_version_to("v1.4", rec_dir)


def update_recording_v14_v18(rec_dir):
    logger.info("Updating recording from v1.4 to v1.8")
    legacy_topic_mapping = {
        "notifications": "notify",
        "gaze_positions": "gaze",
        "pupil_positions": "pupil",
    }

    with fm.Incremental_Legacy_Pupil_Data_Loader(rec_dir) as loader:
        for old_topic, values in loader.topic_values_pairs():
            new_topic = legacy_topic_mapping.get(old_topic, old_topic)
            with fm.PLData_Writer(rec_dir, new_topic) as writer:
                for datum in values:
                    if new_topic == "notify":
                        datum["topic"] = "notify." + datum["subject"]
                    elif new_topic == "pupil":
                        datum["topic"] += ".{}".format(datum["id"])
                    elif new_topic.startswith("surface"):
                        datum["topic"] = "surfaces." + datum["name"]
                    elif new_topic == "blinks" or new_topic == "fixations":
                        datum["topic"] += "s"

                    writer.append(datum)

    _update_info_version_to("v1.8", rec_dir)


def update_recording_v18_v19(rec_dir):
    logger.info("Updating recording from v1.8 to v1.9")

    def copy_cached_annotations():
        cache_dir = os.path.join(rec_dir, "offline_data")
        cache_file = os.path.join(cache_dir, "annotations.pldata")
        cache_ts_file = os.path.join(cache_dir, "annotations_timestamps.npy")
        annotation_file = os.path.join(rec_dir, "annotation.pldata")
        annotation_ts_file = os.path.join(rec_dir, "annotation_timestamps.npy")
        if os.path.exists(cache_file):
            logger.info("Version update: Copy annotations edited in Player.")
            copy2(cache_file, annotation_file)
            copy2(cache_ts_file, annotation_ts_file)

    def copy_recorded_annotations():
        logger.info("Version update: Copy recorded annotations.")
        notifications = fm.load_pldata_file(rec_dir, "notify")
        with fm.PLData_Writer(rec_dir, "annotation") as writer:
            for idx, topic in enumerate(notifications.topics):
                if topic == "notify.annotation":
                    annotation = notifications.data[idx]
                    ts = notifications.timestamps[idx]
                    writer.append_serialized(ts, "annotation", annotation.serialized)

    copy_cached_annotations()
    copy_recorded_annotations()

    _update_info_version_to("v1.9", rec_dir)


def update_recording_v19_v110(rec_dir):
    def undistort_vertices(verts, intrinsics):
        verts = np.asarray(verts)
        verts.shape = (4, 2)

        img_width, img_height = intrinsics.resolution
        target_width = int(0.8 * img_width)
        target_height = int(0.8 * img_height)

        verts_max = np.max(verts, axis=0)
        verts /= verts_max
        verts *= (target_width, target_height)

        verts += 100

        verts = intrinsics.undistortPoints(verts)

        verts -= 100

        verts /= (target_width, target_height)
        verts *= verts_max

        verts.shape = (4, 1, 2)
        verts = verts.tolist()

        return verts

    def make_update():
        surface_definitions_path = os.path.join(rec_dir, "surface_definitions")
        if not os.path.exists(surface_definitions_path):
            return

        surface_definitions_dict = fm.Persistent_Dict(surface_definitions_path)
        surface_definitions_backup_path = os.path.join(
            rec_dir, "surface_definitions_deprecated"
        )
        os.rename(surface_definitions_path, surface_definitions_backup_path)

        intrinsics_path = os.path.join(rec_dir, "world.intrinsics")
        if not os.path.exists(intrinsics_path):
            logger.warning(
                "Loading surface definitions failed: The data format of the "
                "surface definitions in this recording "
                "is too old and is no longer supported!"
            )
            return

        valid_ext = (".mp4", ".mkv", ".avi", ".h264", ".mjpeg")
        existing_videos = [
            f
            for f in glob.glob(os.path.join(rec_dir, "world.*"))
            if os.path.splitext(f)[1] in valid_ext
        ]
        if not existing_videos:
            return

        world_video_path = os.path.join(rec_dir, existing_videos[0])
        world_video = av.open(world_video_path)
        f = world_video.streams.video[0].format
        resolution = f.width, f.height

        intrinsics = load_intrinsics(rec_dir, "world", resolution)
        surfaces_definitions_old = surface_definitions_dict[
            "realtime_square_marker_surfaces"
        ]

        surfaces_definitions_new = []
        for surface_def_old in surfaces_definitions_old:
            surface_def_new = {}
            surface_def_new["deprecated"] = True
            surface_def_new["name"] = surface_def_old["name"]
            surface_def_new["real_world_size"] = surface_def_old["real_world_size"]
            surface_def_new["build_up_status"] = 1.0

            reg_markers = []
            registered_markers_dist = []
            for id, verts in surface_def_old["markers"].items():
                reg_marker_dist = {"id": id, "verts_uv": verts}
                registered_markers_dist.append(reg_marker_dist)

                verts_undist = undistort_vertices(verts, intrinsics)
                reg_marker = {"id": id, "verts_uv": verts_undist}
                reg_markers.append(reg_marker)

            surface_def_new["registered_markers_dist"] = registered_markers_dist
            surface_def_new["reg_markers"] = reg_markers

            surfaces_definitions_new.append(surface_def_new)

        surface_definitions_dict_new = fm.Persistent_Dict(surface_definitions_path)
        surface_definitions_dict_new["surfaces"] = surfaces_definitions_new
        surface_definitions_dict_new.save()

    make_update()
    _update_info_version_to("v1.10", rec_dir)


def check_for_worldless_recording(rec_dir):
    logger.info("Checking for world-less recording")
    valid_ext = (".mp4", ".mkv", ".avi", ".h264", ".mjpeg")
    existing_videos = [
        f
        for f in glob.glob(os.path.join(rec_dir, "world.*"))
        if os.path.splitext(f)[1] in valid_ext
    ]

    if not existing_videos:
        min_ts = np.inf
        max_ts = -np.inf
        for f in glob.glob(os.path.join(rec_dir, "eye*_timestamps.npy")):
            try:
                eye_ts = np.load(f)
                assert len(eye_ts.shape) == 1
                assert eye_ts.shape[0] > 1
                min_ts = min(min_ts, eye_ts[0])
                max_ts = max(max_ts, eye_ts[-1])
            except (FileNotFoundError, AssertionError):
                pass

        error_msg = "Could not generate world timestamps from eye timestamps. This is an invalid recording."
        assert -np.inf < min_ts < max_ts < np.inf, error_msg

        logger.warning("No world video found. Constructing an artificial replacement.")

        frame_rate = 30
        timestamps = np.arange(min_ts, max_ts, 1 / frame_rate)
        np.save(os.path.join(rec_dir, "world_timestamps"), timestamps)
        fm.save_object(
            {"frame_rate": frame_rate, "frame_size": (1280, 720), "version": 0},
            os.path.join(rec_dir, "world.fake"),
        )


def update_recording_bytes_to_unicode(rec_dir):
    logger.info("Updating recording from bytes to unicode.")

    def convert(data):
        if isinstance(data, bytes):
            return data.decode()
        elif isinstance(data, str) or isinstance(data, np.ndarray):
            return data
        elif isinstance(data, collections.Mapping):
            return dict(map(convert, data.items()))
        elif isinstance(data, collections.Iterable):
            return type(data)(map(convert, data))
        else:
            return data

    for file in os.listdir(rec_dir):
        if file.startswith(".") or os.path.splitext(file)[1] in (".mp4", ".avi"):
            continue
        rec_file = os.path.join(rec_dir, file)
        try:
            rec_object = fm.load_object(rec_file)
            converted_object = convert(rec_object)
            if converted_object != rec_object:
                logger.info("Converted `{}` from bytes to unicode".format(file))
                fm.save_object(converted_object, rec_file)
        except (fm.UnpicklingError, IsADirectoryError):
            continue

    # manually convert k v dicts.
    meta_info_path = os.path.join(rec_dir, "info.csv")
    with open(meta_info_path, "r", encoding="utf-8") as csvfile:
        meta_info = csv_utils.read_key_value_file(csvfile)
    with open(meta_info_path, "w", newline="") as csvfile:
        csv_utils.write_key_value_file(csvfile, meta_info)


def update_recording_v073_to_v074(rec_dir):
    logger.info("Updating recording from v0.7x format to v0.7.4 format")
    pupil_data = fm.load_object(os.path.join(rec_dir, "pupil_data"))
    modified = False
    for p in pupil_data["pupil"]:
        if p["method"] == "3D c++":
            p["method"] = "3d c++"
            try:
                p["projected_sphere"] = p.pop("projectedSphere")
            except:
                p["projected_sphere"] = {"center": (0, 0), "angle": 0, "axes": (0, 0)}
            p["model_confidence"] = p.pop("modelConfidence")
            p["model_id"] = p.pop("modelID")
            p["circle_3d"] = p.pop("circle3D")
            p["diameter_3d"] = p.pop("diameter_3D")
            modified = True
    if modified:
        fm.save_object(
            fm.load_object(os.path.join(rec_dir, "pupil_data")),
            os.path.join(rec_dir, "pupil_data_old"),
        )
    try:
        fm.save_object(pupil_data, os.path.join(rec_dir, "pupil_data"))
    except IOError:
        pass


def update_recording_v05_to_v074(rec_dir):
    logger.info("Updating recording from v0.5x/v0.6x/v0.7x format to v0.7.4 format")
    pupil_data = fm.load_object(os.path.join(rec_dir, "pupil_data"))
    fm.save_object(pupil_data, os.path.join(rec_dir, "pupil_data_old"))
    for p in pupil_data["pupil"]:
        p["method"] = "2d python"
    try:
        fm.save_object(pupil_data, os.path.join(rec_dir, "pupil_data"))
    except IOError:
        pass


def update_recording_v04_to_v074(rec_dir):
    logger.info("Updating recording from v0.4x format to v0.7.4 format")
    gaze_array = np.load(os.path.join(rec_dir, "gaze_positions.npy"))
    pupil_array = np.load(os.path.join(rec_dir, "pupil_positions.npy"))
    gaze_list = []
    pupil_list = []

    for datum in pupil_array:
        ts, confidence, id, x, y, diameter = datum[:6]
        pupil_list.append(
            {
                "timestamp": ts,
                "confidence": confidence,
                "id": id,
                "norm_pos": [x, y],
                "diameter": diameter,
                "method": "2d python",
                "ellipse": {"angle": 0.0, "center": [0.0, 0.0], "axes": [0.0, 0.0]},
            }
        )

    pupil_by_ts = dict([(p["timestamp"], p) for p in pupil_list])

    for datum in gaze_array:
        ts, confidence, x, y, = datum
        gaze_list.append(
            {
                "timestamp": ts,
                "confidence": confidence,
                "norm_pos": [x, y],
                "base": [pupil_by_ts.get(ts, None)],
            }
        )

    pupil_data = {"pupil_positions": pupil_list, "gaze_positions": gaze_list}
    try:
        fm.save_object(pupil_data, os.path.join(rec_dir, "pupil_data"))
    except IOError:
        pass


def update_recording_v03_to_v074(rec_dir):
    logger.info("Updating recording from v0.3x format to v0.7.4 format")
    pupilgaze_array = np.load(os.path.join(rec_dir, "gaze_positions.npy"))
    gaze_list = []
    pupil_list = []

    for datum in pupilgaze_array:
        gaze_x, gaze_y, pupil_x, pupil_y, ts, confidence = datum
        # some bogus size and confidence as we did not save it back then
        pupil_list.append(
            {
                "timestamp": ts,
                "confidence": confidence,
                "id": 0,
                "norm_pos": [pupil_x, pupil_y],
                "diameter": 50,
                "method": "2d python",
            }
        )
        gaze_list.append(
            {
                "timestamp": ts,
                "confidence": confidence,
                "norm_pos": [gaze_x, gaze_y],
                "base": [pupil_list[-1]],
            }
        )

    pupil_data = {"pupil_positions": pupil_list, "gaze_positions": gaze_list}
    try:
        fm.save_object(pupil_data, os.path.join(rec_dir, "pupil_data"))
    except IOError:
        pass

    ts_path = os.path.join(rec_dir, "world_timestamps.npy")
    ts_path_old = os.path.join(rec_dir, "timestamps.npy")
    if not os.path.isfile(ts_path) and os.path.isfile(ts_path_old):
        os.rename(ts_path_old, ts_path)


=======
>>>>>>> b2c91078
def is_pupil_rec_dir(rec_dir):
    if not os.path.isdir(rec_dir):
        logger.error("No valid dir supplied ({})".format(rec_dir))
        return False
    try:
        meta_info = load_meta_info(rec_dir)
        meta_info["Recording Name"]  # Test key existence
    except:
        logger.error("Could not read info.csv file: Not a valid Pupil recording.")
        return False
    return True


def transparent_circle(img, center, radius, color, thickness):
    center = tuple(map(int, center))
    rgb = [255 * c for c in color[:3]]  # convert to 0-255 scale for OpenCV
    alpha = color[-1]
    radius = int(radius)
    if thickness > 0:
        pad = radius + 2 + thickness
    else:
        pad = radius + 3
    roi = (
        slice(center[1] - pad, center[1] + pad),
        slice(center[0] - pad, center[0] + pad),
    )

    try:
        overlay = img[roi].copy()
        cv2.circle(img, center, radius, rgb, thickness=thickness, lineType=cv2.LINE_AA)
        opacity = alpha
        cv2.addWeighted(
            src1=img[roi],
            alpha=opacity,
            src2=overlay,
            beta=1.0 - opacity,
            gamma=0,
            dst=img[roi],
        )
    except:
        logger.debug(
            "transparent_circle would have been partially outside of img. Did not draw it."
        )


def transparent_image_overlay(pos, overlay_img, img, alpha):
    """
    Overlay one image with another with alpha blending
    In player this will be used to overlay the eye (as overlay_img) over the world image (img)
    Arguments:
        pos: (x,y) position of the top left corner in numpy row,column format from top left corner (numpy coord system)
        overlay_img: image to overlay
        img: destination image
        alpha: 0.0-1.0
    """
    roi = (
        slice(pos[1], pos[1] + overlay_img.shape[0]),
        slice(pos[0], pos[0] + overlay_img.shape[1]),
    )
    try:
        cv2.addWeighted(overlay_img, alpha, img[roi], 1.0 - alpha, 0, img[roi])
    except (TypeError, cv2.error):
        logger.debug(
            "transparent_image_overlay was outside of the world image and was not drawn"
        )<|MERGE_RESOLUTION|>--- conflicted
+++ resolved
@@ -11,21 +11,10 @@
 import logging
 import os
 
-<<<<<<< HEAD
-import av
 import cv2
-=======
->>>>>>> b2c91078
 import numpy as np
 
 import csv_utils
-<<<<<<< HEAD
-import file_methods as fm
-from camera_models import load_intrinsics
-from version_utils import VersionFormat, read_rec_version
-=======
-import cv2
->>>>>>> b2c91078
 
 logger = logging.getLogger(__name__)
 
@@ -203,83 +192,6 @@
     return data_by_frame
 
 
-<<<<<<< HEAD
-def update_recording_to_recent(rec_dir):
-
-    meta_info = load_meta_info(rec_dir)
-    update_meta_info(rec_dir, meta_info)
-
-    if (
-        meta_info.get("Capture Software", "Pupil Capture") == "Pupil Mobile"
-        and "Data Format Version" not in meta_info
-    ):
-        convert_pupil_mobile_recording_to_v094(rec_dir)
-        meta_info["Data Format Version"] = "v0.9.4"
-        update_meta_info(rec_dir, meta_info)
-
-    # Reference format: v0.7.4
-    rec_version = read_rec_version(meta_info)
-
-    # Convert python2 to python3
-    if rec_version <= VersionFormat("0.8.7"):
-        update_recording_bytes_to_unicode(rec_dir)
-
-    if rec_version >= VersionFormat("0.7.4"):
-        pass
-    elif rec_version >= VersionFormat("0.7.3"):
-        update_recording_v073_to_v074(rec_dir)
-    elif rec_version >= VersionFormat("0.5"):
-        update_recording_v05_to_v074(rec_dir)
-    elif rec_version >= VersionFormat("0.4"):
-        update_recording_v04_to_v074(rec_dir)
-    elif rec_version >= VersionFormat("0.3"):
-        update_recording_v03_to_v074(rec_dir)
-    else:
-        logger.Error("This recording is too old. Sorry.")
-        return
-
-    # Incremental format updates
-    if rec_version < VersionFormat("0.8.2"):
-        update_recording_v074_to_v082(rec_dir)
-    if rec_version < VersionFormat("0.8.3"):
-        update_recording_v082_to_v083(rec_dir)
-    if rec_version < VersionFormat("0.8.6"):
-        update_recording_v083_to_v086(rec_dir)
-    if rec_version < VersionFormat("0.8.7"):
-        update_recording_v086_to_v087(rec_dir)
-    if rec_version < VersionFormat("0.9.1"):
-        update_recording_v087_to_v091(rec_dir)
-    if rec_version < VersionFormat("0.9.3"):
-        update_recording_v091_to_v093(rec_dir)
-    if rec_version < VersionFormat("0.9.4"):
-        update_recording_v093_to_v094(rec_dir)
-    if rec_version < VersionFormat("0.9.13"):
-        update_recording_v094_to_v0913(rec_dir)
-    if rec_version < VersionFormat("0.9.15"):
-        update_recording_v0913_to_v0915(rec_dir)
-    if rec_version < VersionFormat("1.3"):
-        update_recording_v0915_v13(rec_dir)
-    if rec_version < VersionFormat("1.4"):
-        update_recording_v13_v14(rec_dir)
-
-    # Do this independent of rec_version
-    check_for_worldless_recording(rec_dir)
-
-    if rec_version < VersionFormat("1.8"):
-        update_recording_v14_v18(rec_dir)
-    if rec_version < VersionFormat("1.9"):
-        update_recording_v18_v19(rec_dir)
-
-    if rec_version < VersionFormat("1.10"):
-        update_recording_v19_v110(rec_dir)
-
-    # How to extend:
-    # if rec_version < VersionFormat('FUTURE FORMAT'):
-    #    update_recording_v081_to_FUTURE(rec_dir)
-
-
-=======
->>>>>>> b2c91078
 def load_meta_info(rec_dir):
     meta_info_path = os.path.join(rec_dir, "info.csv")
     with open(meta_info_path, "r", encoding="utf-8") as csvfile:
@@ -287,680 +199,6 @@
     return meta_info
 
 
-<<<<<<< HEAD
-def update_meta_info(rec_dir, meta_info):
-    logger.info("Updating meta info")
-    meta_info_path = os.path.join(rec_dir, "info.csv")
-    with open(meta_info_path, "w", newline="", encoding="utf-8") as csvfile:
-        csv_utils.write_key_value_file(csvfile, meta_info)
-
-
-def _update_info_version_to(new_version, rec_dir):
-    meta_info = load_meta_info(rec_dir)
-    meta_info["Data Format Version"] = new_version
-    update_meta_info(rec_dir, meta_info)
-
-
-def convert_pupil_mobile_recording_to_v094(rec_dir):
-    logger.info("Converting Pupil Mobile recording to v0.9.4 format")
-    # convert time files and rename corresponding videos
-    time_pattern = os.path.join(rec_dir, "*.time")
-    for time_loc in glob.glob(time_pattern):
-        time_file_name = os.path.split(time_loc)[1]
-        time_name = os.path.splitext(time_file_name)[0]
-
-        potential_locs = [
-            os.path.join(rec_dir, time_name + ext) for ext in (".mjpeg", ".mp4", ".m4a")
-        ]
-        existing_locs = [loc for loc in potential_locs if os.path.exists(loc)]
-        if not existing_locs:
-            continue
-        else:
-            media_loc = existing_locs[0]
-
-        if time_name in (
-            "Pupil Cam1 ID0",
-            "Pupil Cam1 ID1",
-            "Pupil Cam2 ID0",
-            "Pupil Cam2 ID1",
-        ):
-            time_name = "eye" + time_name[-1]  # rename eye files
-        elif time_name in ("Pupil Cam1 ID2", "Logitech Webcam C930e"):
-            video = av.open(media_loc, "r")
-            frame_size = (
-                video.streams.video[0].format.width,
-                video.streams.video[0].format.height,
-            )
-            del video
-            intrinsics = load_intrinsics(rec_dir, time_name, frame_size)
-            intrinsics.save(rec_dir, "world")
-
-            time_name = "world"  # assume world file
-        elif time_name.startswith("audio_"):
-            time_name = "audio"
-
-        timestamps = np.fromfile(time_loc, dtype=">f8")
-        timestamp_loc = os.path.join(rec_dir, "{}_timestamps.npy".format(time_name))
-        logger.info('Creating "{}"'.format(os.path.split(timestamp_loc)[1]))
-        np.save(timestamp_loc, timestamps)
-
-        if time_name == "audio":
-            media_dst = os.path.join(rec_dir, time_name) + ".mp4"
-        else:
-            media_dst = (
-                os.path.join(rec_dir, time_name) + os.path.splitext(media_loc)[1]
-            )
-        logger.info(
-            'Renaming "{}" to "{}"'.format(
-                os.path.split(media_loc)[1], os.path.split(media_dst)[1]
-            )
-        )
-        try:
-            os.rename(media_loc, media_dst)
-        except FileExistsError:
-            # Only happens on Windows. Behavior on Unix is to overwrite the existing file.
-            # To mirror this behaviour we need to delete the old file and try renaming the new one again.
-            os.remove(media_dst)
-            os.rename(media_loc, media_dst)
-
-    pupil_data_loc = os.path.join(rec_dir, "pupil_data")
-    if not os.path.exists(pupil_data_loc):
-        logger.info('Creating "pupil_data"')
-        fm.save_object(
-            {"pupil_positions": [], "gaze_positions": [], "notifications": []},
-            pupil_data_loc,
-        )
-
-
-def update_recording_v074_to_v082(rec_dir):
-    _update_info_version_to("v0.8.2", rec_dir)
-
-
-def update_recording_v082_to_v083(rec_dir):
-    logger.info("Updating recording from v0.8.2 format to v0.8.3 format")
-    pupil_data = fm.load_object(os.path.join(rec_dir, "pupil_data"))
-
-    for d in pupil_data["gaze_positions"]:
-        if "base" in d:
-            d["base_data"] = d.pop("base")
-
-    fm.save_object(pupil_data, os.path.join(rec_dir, "pupil_data"))
-
-    _update_info_version_to("v0.8.3", rec_dir)
-
-
-def update_recording_v083_to_v086(rec_dir):
-    logger.info("Updating recording from v0.8.3 format to v0.8.6 format")
-    pupil_data = fm.load_object(os.path.join(rec_dir, "pupil_data"))
-
-    for topic in pupil_data.keys():
-        for d in pupil_data[topic]:
-            d["topic"] = topic
-
-    fm.save_object(pupil_data, os.path.join(rec_dir, "pupil_data"))
-
-    _update_info_version_to("v0.8.6", rec_dir)
-
-
-def update_recording_v086_to_v087(rec_dir):
-    logger.info("Updating recording from v0.8.6 format to v0.8.7 format")
-    pupil_data = fm.load_object(os.path.join(rec_dir, "pupil_data"))
-
-    def _clamp_norm_point(pos):
-        """realisitic numbers for norm pos should be in this range.
-            Grossly bigger or smaller numbers are results bad exrapolation
-            and can cause overflow erorr when denormalized and cast as int32.
-        """
-        return min(100.0, max(-100.0, pos[0])), min(100.0, max(-100.0, pos[1]))
-
-    for g in pupil_data.get("gaze_positions", []):
-        if "topic" not in g:
-            # we missed this in one gaze mapper
-            g["topic"] = "gaze"
-        g["norm_pos"] = _clamp_norm_point(g["norm_pos"])
-
-    fm.save_object(pupil_data, os.path.join(rec_dir, "pupil_data"))
-
-    _update_info_version_to("v0.8.7", rec_dir)
-
-
-def update_recording_v087_to_v091(rec_dir):
-    logger.info("Updating recording from v0.8.7 format to v0.9.1 format")
-    _update_info_version_to("v0.9.1", rec_dir)
-
-
-def update_recording_v091_to_v093(rec_dir):
-    logger.info("Updating recording from v0.9.1 format to v0.9.3 format")
-    pupil_data = fm.load_object(os.path.join(rec_dir, "pupil_data"))
-    for g in pupil_data.get("gaze_positions", []):
-        # fixing recordings made with bug https://github.com/pupil-labs/pupil/issues/598
-        g["norm_pos"] = float(g["norm_pos"][0]), float(g["norm_pos"][1])
-
-    fm.save_object(pupil_data, os.path.join(rec_dir, "pupil_data"))
-
-    _update_info_version_to("v0.9.3", rec_dir)
-
-
-def update_recording_v093_to_v094(rec_dir):
-    logger.info("Updating recording from v0.9.3 to v0.9.4.")
-
-    for file in os.listdir(rec_dir):
-        if file.startswith(".") or os.path.splitext(file)[1] in (".mp4", ".avi"):
-            continue
-        rec_file = os.path.join(rec_dir, file)
-
-        try:
-            rec_object = fm.load_object(rec_file, allow_legacy=False)
-            fm.save_object(rec_object, rec_file)
-        except:
-            try:
-                rec_object = fm.load_object(rec_file, allow_legacy=True)
-                fm.save_object(rec_object, rec_file)
-                logger.info("Converted `{}` from pickle to msgpack".format(file))
-            except:
-                logger.warning("did not convert {}".format(rec_file))
-
-    _update_info_version_to("v0.9.4", rec_dir)
-
-
-def update_recording_v094_to_v0913(rec_dir, retry_on_averror=True):
-    try:
-        logger.info("Updating recording from v0.9.4 to v0.9.13")
-
-        wav_file_loc = os.path.join(rec_dir, "audio.wav")
-        aac_file_loc = os.path.join(rec_dir, "audio.mp4")
-        audio_ts_loc = os.path.join(rec_dir, "audio_timestamps.npy")
-        backup_ts_loc = os.path.join(rec_dir, "audio_timestamps_old.npy")
-        if os.path.exists(wav_file_loc) and os.path.exists(audio_ts_loc):
-            in_container = av.open(wav_file_loc)
-            in_stream = in_container.streams.audio[0]
-            in_frame_size = 0
-            in_frame_num = 0
-
-            out_container = av.open(aac_file_loc, "w")
-            out_stream = out_container.add_stream("aac")
-
-            for in_packet in in_container.demux():
-                for audio_frame in in_packet.decode():
-                    if not in_frame_size:
-                        in_frame_size = audio_frame.samples
-                    in_frame_num += 1
-                    out_packet = out_stream.encode(audio_frame)
-                    if out_packet is not None:
-                        out_container.mux(out_packet)
-
-            # flush encoder
-            out_packet = out_stream.encode(None)
-            while out_packet is not None:
-                out_container.mux(out_packet)
-                out_packet = out_stream.encode(None)
-
-            out_frame_size = out_stream.frame_size
-            out_frame_num = out_stream.frames
-            out_frame_rate = out_stream.rate
-            in_frame_rate = in_stream.rate
-
-            out_container.close()
-
-            old_ts = np.load(audio_ts_loc)
-            np.save(backup_ts_loc, old_ts)
-
-            if len(old_ts) != in_frame_num:
-                in_frame_size /= len(old_ts) / in_frame_num
-                logger.debug(
-                    "Provided audio frame size is inconsistent with amount of timestamps. Correcting frame size to {}".format(
-                        in_frame_size
-                    )
-                )
-
-            old_ts_idx = (
-                np.arange(0, len(old_ts) * in_frame_size, in_frame_size)
-                * out_frame_rate
-                / in_frame_rate
-            )
-            new_ts_idx = np.arange(0, out_frame_num * out_frame_size, out_frame_size)
-            interpolate = interp1d(
-                old_ts_idx, old_ts, bounds_error=False, fill_value="extrapolate"
-            )
-            new_ts = interpolate(new_ts_idx)
-
-            # raise RuntimeError
-            np.save(audio_ts_loc, new_ts)
-
-        _update_info_version_to("v0.9.13", rec_dir)
-    except av.AVError as averr:
-        # Try to catch `libav.aac : Input contains (near) NaN/+-Inf` errors
-        # Unfortunately, the above error is only logged not raised. Instead
-        # `averr`, an `Invalid Argument` error with error number 22, is raised.
-        if retry_on_averror and averr.errno == 22:
-            # unfortunately
-            logger.error("Encountered AVError. Retrying to update recording.")
-            out_container.close()
-            # Only retry once:
-            update_recording_v094_to_v0913(rec_dir, retry_on_averror=False)
-        else:
-            raise  # re-raise exception
-
-
-def update_recording_v0913_to_v0915(rec_dir):
-    logger.info("Updating recording from v0.9.13 to v0.9.15")
-
-    # add notifications entry to pupil_data if missing
-    pupil_data_loc = os.path.join(rec_dir, "pupil_data")
-    pupil_data = fm.load_object(pupil_data_loc)
-    if "notifications" not in pupil_data:
-        pupil_data["notifications"] = []
-        fm.save_object(pupil_data, pupil_data_loc)
-
-    try:  # upgrade camera intrinsics
-        old_calib_loc = os.path.join(rec_dir, "camera_calibration")
-        old_calib = fm.load_object(old_calib_loc)
-        res = tuple(old_calib["resolution"])
-        del old_calib["resolution"]
-        del old_calib["camera_name"]
-        old_calib["cam_type"] = "radial"
-        new_calib = {str(res): old_calib, "version": 1}
-        fm.save_object(new_calib, os.path.join(rec_dir, "world.intrinsics"))
-        logger.info("Replaced `camera_calibration` with `world.intrinsics`.")
-
-        os.rename(old_calib_loc, old_calib_loc + ".deprecated")
-    except IOError:
-        pass
-
-    _update_info_version_to("v0.9.15", rec_dir)
-
-
-def update_recording_v0915_v13(rec_dir):
-    logger.info("Updating recording from v0.9.15 to v1.3")
-    # Look for unconverted Pupil Cam2 videos
-    time_pattern = os.path.join(rec_dir, "*.time")
-    for time_loc in glob.glob(time_pattern):
-        time_file_name = os.path.split(time_loc)[1]
-        time_name = os.path.splitext(time_file_name)[0]
-
-        potential_locs = [
-            os.path.join(rec_dir, time_name + ext) for ext in (".mjpeg", ".mp4", ".m4a")
-        ]
-        existing_locs = [loc for loc in potential_locs if os.path.exists(loc)]
-        if not existing_locs:
-            continue
-        else:
-            video_loc = existing_locs[0]
-
-        if time_name in ("Pupil Cam2 ID0", "Pupil Cam2 ID1"):
-            time_name = "eye" + time_name[-1]  # rename eye files
-        else:
-            continue
-
-        timestamps = np.fromfile(time_loc, dtype=">f8")
-        timestamp_loc = os.path.join(rec_dir, "{}_timestamps.npy".format(time_name))
-        logger.info('Creating "{}"'.format(os.path.split(timestamp_loc)[1]))
-        np.save(timestamp_loc, timestamps)
-
-        video_dst = os.path.join(rec_dir, time_name) + os.path.splitext(video_loc)[1]
-        logger.info(
-            'Renaming "{}" to "{}"'.format(
-                os.path.split(video_loc)[1], os.path.split(video_dst)[1]
-            )
-        )
-        os.rename(video_loc, video_dst)
-
-    _update_info_version_to("v1.3", rec_dir)
-
-
-def update_recording_v13_v14(rec_dir):
-    logger.info("Updating recording from v1.3 to v1.4")
-    _update_info_version_to("v1.4", rec_dir)
-
-
-def update_recording_v14_v18(rec_dir):
-    logger.info("Updating recording from v1.4 to v1.8")
-    legacy_topic_mapping = {
-        "notifications": "notify",
-        "gaze_positions": "gaze",
-        "pupil_positions": "pupil",
-    }
-
-    with fm.Incremental_Legacy_Pupil_Data_Loader(rec_dir) as loader:
-        for old_topic, values in loader.topic_values_pairs():
-            new_topic = legacy_topic_mapping.get(old_topic, old_topic)
-            with fm.PLData_Writer(rec_dir, new_topic) as writer:
-                for datum in values:
-                    if new_topic == "notify":
-                        datum["topic"] = "notify." + datum["subject"]
-                    elif new_topic == "pupil":
-                        datum["topic"] += ".{}".format(datum["id"])
-                    elif new_topic.startswith("surface"):
-                        datum["topic"] = "surfaces." + datum["name"]
-                    elif new_topic == "blinks" or new_topic == "fixations":
-                        datum["topic"] += "s"
-
-                    writer.append(datum)
-
-    _update_info_version_to("v1.8", rec_dir)
-
-
-def update_recording_v18_v19(rec_dir):
-    logger.info("Updating recording from v1.8 to v1.9")
-
-    def copy_cached_annotations():
-        cache_dir = os.path.join(rec_dir, "offline_data")
-        cache_file = os.path.join(cache_dir, "annotations.pldata")
-        cache_ts_file = os.path.join(cache_dir, "annotations_timestamps.npy")
-        annotation_file = os.path.join(rec_dir, "annotation.pldata")
-        annotation_ts_file = os.path.join(rec_dir, "annotation_timestamps.npy")
-        if os.path.exists(cache_file):
-            logger.info("Version update: Copy annotations edited in Player.")
-            copy2(cache_file, annotation_file)
-            copy2(cache_ts_file, annotation_ts_file)
-
-    def copy_recorded_annotations():
-        logger.info("Version update: Copy recorded annotations.")
-        notifications = fm.load_pldata_file(rec_dir, "notify")
-        with fm.PLData_Writer(rec_dir, "annotation") as writer:
-            for idx, topic in enumerate(notifications.topics):
-                if topic == "notify.annotation":
-                    annotation = notifications.data[idx]
-                    ts = notifications.timestamps[idx]
-                    writer.append_serialized(ts, "annotation", annotation.serialized)
-
-    copy_cached_annotations()
-    copy_recorded_annotations()
-
-    _update_info_version_to("v1.9", rec_dir)
-
-
-def update_recording_v19_v110(rec_dir):
-    def undistort_vertices(verts, intrinsics):
-        verts = np.asarray(verts)
-        verts.shape = (4, 2)
-
-        img_width, img_height = intrinsics.resolution
-        target_width = int(0.8 * img_width)
-        target_height = int(0.8 * img_height)
-
-        verts_max = np.max(verts, axis=0)
-        verts /= verts_max
-        verts *= (target_width, target_height)
-
-        verts += 100
-
-        verts = intrinsics.undistortPoints(verts)
-
-        verts -= 100
-
-        verts /= (target_width, target_height)
-        verts *= verts_max
-
-        verts.shape = (4, 1, 2)
-        verts = verts.tolist()
-
-        return verts
-
-    def make_update():
-        surface_definitions_path = os.path.join(rec_dir, "surface_definitions")
-        if not os.path.exists(surface_definitions_path):
-            return
-
-        surface_definitions_dict = fm.Persistent_Dict(surface_definitions_path)
-        surface_definitions_backup_path = os.path.join(
-            rec_dir, "surface_definitions_deprecated"
-        )
-        os.rename(surface_definitions_path, surface_definitions_backup_path)
-
-        intrinsics_path = os.path.join(rec_dir, "world.intrinsics")
-        if not os.path.exists(intrinsics_path):
-            logger.warning(
-                "Loading surface definitions failed: The data format of the "
-                "surface definitions in this recording "
-                "is too old and is no longer supported!"
-            )
-            return
-
-        valid_ext = (".mp4", ".mkv", ".avi", ".h264", ".mjpeg")
-        existing_videos = [
-            f
-            for f in glob.glob(os.path.join(rec_dir, "world.*"))
-            if os.path.splitext(f)[1] in valid_ext
-        ]
-        if not existing_videos:
-            return
-
-        world_video_path = os.path.join(rec_dir, existing_videos[0])
-        world_video = av.open(world_video_path)
-        f = world_video.streams.video[0].format
-        resolution = f.width, f.height
-
-        intrinsics = load_intrinsics(rec_dir, "world", resolution)
-        surfaces_definitions_old = surface_definitions_dict[
-            "realtime_square_marker_surfaces"
-        ]
-
-        surfaces_definitions_new = []
-        for surface_def_old in surfaces_definitions_old:
-            surface_def_new = {}
-            surface_def_new["deprecated"] = True
-            surface_def_new["name"] = surface_def_old["name"]
-            surface_def_new["real_world_size"] = surface_def_old["real_world_size"]
-            surface_def_new["build_up_status"] = 1.0
-
-            reg_markers = []
-            registered_markers_dist = []
-            for id, verts in surface_def_old["markers"].items():
-                reg_marker_dist = {"id": id, "verts_uv": verts}
-                registered_markers_dist.append(reg_marker_dist)
-
-                verts_undist = undistort_vertices(verts, intrinsics)
-                reg_marker = {"id": id, "verts_uv": verts_undist}
-                reg_markers.append(reg_marker)
-
-            surface_def_new["registered_markers_dist"] = registered_markers_dist
-            surface_def_new["reg_markers"] = reg_markers
-
-            surfaces_definitions_new.append(surface_def_new)
-
-        surface_definitions_dict_new = fm.Persistent_Dict(surface_definitions_path)
-        surface_definitions_dict_new["surfaces"] = surfaces_definitions_new
-        surface_definitions_dict_new.save()
-
-    make_update()
-    _update_info_version_to("v1.10", rec_dir)
-
-
-def check_for_worldless_recording(rec_dir):
-    logger.info("Checking for world-less recording")
-    valid_ext = (".mp4", ".mkv", ".avi", ".h264", ".mjpeg")
-    existing_videos = [
-        f
-        for f in glob.glob(os.path.join(rec_dir, "world.*"))
-        if os.path.splitext(f)[1] in valid_ext
-    ]
-
-    if not existing_videos:
-        min_ts = np.inf
-        max_ts = -np.inf
-        for f in glob.glob(os.path.join(rec_dir, "eye*_timestamps.npy")):
-            try:
-                eye_ts = np.load(f)
-                assert len(eye_ts.shape) == 1
-                assert eye_ts.shape[0] > 1
-                min_ts = min(min_ts, eye_ts[0])
-                max_ts = max(max_ts, eye_ts[-1])
-            except (FileNotFoundError, AssertionError):
-                pass
-
-        error_msg = "Could not generate world timestamps from eye timestamps. This is an invalid recording."
-        assert -np.inf < min_ts < max_ts < np.inf, error_msg
-
-        logger.warning("No world video found. Constructing an artificial replacement.")
-
-        frame_rate = 30
-        timestamps = np.arange(min_ts, max_ts, 1 / frame_rate)
-        np.save(os.path.join(rec_dir, "world_timestamps"), timestamps)
-        fm.save_object(
-            {"frame_rate": frame_rate, "frame_size": (1280, 720), "version": 0},
-            os.path.join(rec_dir, "world.fake"),
-        )
-
-
-def update_recording_bytes_to_unicode(rec_dir):
-    logger.info("Updating recording from bytes to unicode.")
-
-    def convert(data):
-        if isinstance(data, bytes):
-            return data.decode()
-        elif isinstance(data, str) or isinstance(data, np.ndarray):
-            return data
-        elif isinstance(data, collections.Mapping):
-            return dict(map(convert, data.items()))
-        elif isinstance(data, collections.Iterable):
-            return type(data)(map(convert, data))
-        else:
-            return data
-
-    for file in os.listdir(rec_dir):
-        if file.startswith(".") or os.path.splitext(file)[1] in (".mp4", ".avi"):
-            continue
-        rec_file = os.path.join(rec_dir, file)
-        try:
-            rec_object = fm.load_object(rec_file)
-            converted_object = convert(rec_object)
-            if converted_object != rec_object:
-                logger.info("Converted `{}` from bytes to unicode".format(file))
-                fm.save_object(converted_object, rec_file)
-        except (fm.UnpicklingError, IsADirectoryError):
-            continue
-
-    # manually convert k v dicts.
-    meta_info_path = os.path.join(rec_dir, "info.csv")
-    with open(meta_info_path, "r", encoding="utf-8") as csvfile:
-        meta_info = csv_utils.read_key_value_file(csvfile)
-    with open(meta_info_path, "w", newline="") as csvfile:
-        csv_utils.write_key_value_file(csvfile, meta_info)
-
-
-def update_recording_v073_to_v074(rec_dir):
-    logger.info("Updating recording from v0.7x format to v0.7.4 format")
-    pupil_data = fm.load_object(os.path.join(rec_dir, "pupil_data"))
-    modified = False
-    for p in pupil_data["pupil"]:
-        if p["method"] == "3D c++":
-            p["method"] = "3d c++"
-            try:
-                p["projected_sphere"] = p.pop("projectedSphere")
-            except:
-                p["projected_sphere"] = {"center": (0, 0), "angle": 0, "axes": (0, 0)}
-            p["model_confidence"] = p.pop("modelConfidence")
-            p["model_id"] = p.pop("modelID")
-            p["circle_3d"] = p.pop("circle3D")
-            p["diameter_3d"] = p.pop("diameter_3D")
-            modified = True
-    if modified:
-        fm.save_object(
-            fm.load_object(os.path.join(rec_dir, "pupil_data")),
-            os.path.join(rec_dir, "pupil_data_old"),
-        )
-    try:
-        fm.save_object(pupil_data, os.path.join(rec_dir, "pupil_data"))
-    except IOError:
-        pass
-
-
-def update_recording_v05_to_v074(rec_dir):
-    logger.info("Updating recording from v0.5x/v0.6x/v0.7x format to v0.7.4 format")
-    pupil_data = fm.load_object(os.path.join(rec_dir, "pupil_data"))
-    fm.save_object(pupil_data, os.path.join(rec_dir, "pupil_data_old"))
-    for p in pupil_data["pupil"]:
-        p["method"] = "2d python"
-    try:
-        fm.save_object(pupil_data, os.path.join(rec_dir, "pupil_data"))
-    except IOError:
-        pass
-
-
-def update_recording_v04_to_v074(rec_dir):
-    logger.info("Updating recording from v0.4x format to v0.7.4 format")
-    gaze_array = np.load(os.path.join(rec_dir, "gaze_positions.npy"))
-    pupil_array = np.load(os.path.join(rec_dir, "pupil_positions.npy"))
-    gaze_list = []
-    pupil_list = []
-
-    for datum in pupil_array:
-        ts, confidence, id, x, y, diameter = datum[:6]
-        pupil_list.append(
-            {
-                "timestamp": ts,
-                "confidence": confidence,
-                "id": id,
-                "norm_pos": [x, y],
-                "diameter": diameter,
-                "method": "2d python",
-                "ellipse": {"angle": 0.0, "center": [0.0, 0.0], "axes": [0.0, 0.0]},
-            }
-        )
-
-    pupil_by_ts = dict([(p["timestamp"], p) for p in pupil_list])
-
-    for datum in gaze_array:
-        ts, confidence, x, y, = datum
-        gaze_list.append(
-            {
-                "timestamp": ts,
-                "confidence": confidence,
-                "norm_pos": [x, y],
-                "base": [pupil_by_ts.get(ts, None)],
-            }
-        )
-
-    pupil_data = {"pupil_positions": pupil_list, "gaze_positions": gaze_list}
-    try:
-        fm.save_object(pupil_data, os.path.join(rec_dir, "pupil_data"))
-    except IOError:
-        pass
-
-
-def update_recording_v03_to_v074(rec_dir):
-    logger.info("Updating recording from v0.3x format to v0.7.4 format")
-    pupilgaze_array = np.load(os.path.join(rec_dir, "gaze_positions.npy"))
-    gaze_list = []
-    pupil_list = []
-
-    for datum in pupilgaze_array:
-        gaze_x, gaze_y, pupil_x, pupil_y, ts, confidence = datum
-        # some bogus size and confidence as we did not save it back then
-        pupil_list.append(
-            {
-                "timestamp": ts,
-                "confidence": confidence,
-                "id": 0,
-                "norm_pos": [pupil_x, pupil_y],
-                "diameter": 50,
-                "method": "2d python",
-            }
-        )
-        gaze_list.append(
-            {
-                "timestamp": ts,
-                "confidence": confidence,
-                "norm_pos": [gaze_x, gaze_y],
-                "base": [pupil_list[-1]],
-            }
-        )
-
-    pupil_data = {"pupil_positions": pupil_list, "gaze_positions": gaze_list}
-    try:
-        fm.save_object(pupil_data, os.path.join(rec_dir, "pupil_data"))
-    except IOError:
-        pass
-
-    ts_path = os.path.join(rec_dir, "world_timestamps.npy")
-    ts_path_old = os.path.join(rec_dir, "timestamps.npy")
-    if not os.path.isfile(ts_path) and os.path.isfile(ts_path_old):
-        os.rename(ts_path_old, ts_path)
-
-
-=======
->>>>>>> b2c91078
 def is_pupil_rec_dir(rec_dir):
     if not os.path.isdir(rec_dir):
         logger.error("No valid dir supplied ({})".format(rec_dir))
