--- conflicted
+++ resolved
@@ -23,10 +23,7 @@
 
 from plugin import System_Plugin_Base
 from pyglui import cygl, ui
-<<<<<<< HEAD
-=======
 from video_capture.neon_backend.plugin import Neon_Manager
->>>>>>> 5e678b71
 
 # UI Platform tweaks
 if platform.system() == "Linux":
@@ -174,10 +171,6 @@
                 getter=lambda: g_pool.eye_procs_alive[1].value,
             )
         )
-<<<<<<< HEAD
-
-        g_pool.menubar.append(ui.Info_Text(f"Service Version: {g_pool.version}"))
-=======
         g_pool.menubar.append(
             ui.Info_Text(
                 "To use Neon, connect it to your PC and click the button below."
@@ -195,7 +188,6 @@
                 ),
             )
         )
->>>>>>> 5e678b71
 
         g_pool.menubar.append(ui.Info_Text(f"Service Version: {g_pool.version}"))
 
