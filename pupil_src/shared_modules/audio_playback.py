'''
(*)~---------------------------------------------------------------------------
Pupil - eye tracking platform
Copyright (C) 2012-2018 Pupil Labs

Distributed under the terms of the GNU
Lesser General Public License (LGPL v3.0).
See COPYING and COPYING.LESSER for license details.
---------------------------------------------------------------------------~(*)
'''

import numpy as np
from plugin import System_Plugin_Base
import os
import av
from bisect import bisect_left as bisect

import pyaudio as pa
import itertools
from threading import Timer
from time import monotonic

# logging
import logging
logger = logging.getLogger(__name__)

class FileSeekError(Exception):
    pass


class FileSeekError(Exception):
    pass


class Audio_Playback(System_Plugin_Base):
    """Calibrate using a marker on your screen
    We use a ring detector that moves across the screen to 9 sites
    Points are collected at sites not between
    """

    def __init__(self, g_pool):
        super().__init__(g_pool)

        self.play = False
        self.pa_stream = None
        self.audio_sync = 0.
        self.audio_delay = 0.
        self.audio_container = None
        self.audio_stream = None
        self.next_audio_frame = None
        self.audio_start_pts = 0
        self.check_ts_consistency = False
        audio_file = os.path.join(self.g_pool.rec_dir, 'audio.mp4')
        if os.path.isfile(audio_file):
            self.audio_container = av.open(str(audio_file))
            try:
                self.audio_stream = next(s for s in self.audio_container.streams if s.type == 'audio')
                logger.debug("loaded audiostream: %s" % self.audio_stream)
            except StopIteration:
                self.audio_stream = None
                logger.debug("No audiostream found in media container")
        else:
            return
        if self.audio_stream is not None:
            self.audio_bytes_fifo = []
            audiots_path = os.path.splitext(audio_file)[0] + '_timestamps.npy'
            try:
                self.audio_timestamps = np.load(audiots_path)
            except IOError:
                self.audio_timestamps = None
                logger.warning("Could not load audio timestamps")
            self.next_audio_frame = self._next_audio_frame()
            self.audio_fifo = av.audio.fifo.AudioFifo()
            self.audio_resampler = av.audio.resampler.AudioResampler(format=self.audio_stream.format.packed,
                                                                     layout=self.audio_stream.layout,
                                                                     rate=self.audio_stream.rate)
            self.audio_paused = False
            af0, af1 = next(self.next_audio_frame), next(self.next_audio_frame)
            # Check pts

            self.audio_pts_rate = af0.samples  # af1.pts - af0.pts
            self.audio_start_pts = 0
            logger.info("audio_pts_rate = {} start_pts = {}".format(self.audio_pts_rate, self.audio_start_pts))

            if self.check_ts_consistency:
                print("**** Checking stream")
                for i, af in enumerate(self.next_audio_frame):
                    fnum = i + 2
                    if af.samples != af0.samples:
                        print("fnum {} samples = {}".format(fnum, af.samples))
                    if af.pts != self.audio_idx_to_pts(fnum):
                        print("af.pts = {} fnum = {} idx2pts = {}".format(af.pts, fnum, self.audio_idx_to_pts(fnum)))
                    if self.audio_timestamps[fnum] != self.audio_timestamps[0] + af.pts * self.audio_stream.time_base:
                        print("ts[0] + af.pts = {} fnum = {} timestamp = {}".format(
                            self.audio_timestamps[0] + af.pts * self.audio_stream.time_base, fnum, self.audio_timestamps[fnum]))
                print("**** Done")
            self.seek_to_audio_frame(0)

            logger.info("Audio file format {} chans {} rate {} framesize {} ".format(self.audio_stream.format,
                                                                                     self.audio_stream.channels,
                                                                                     self.audio_stream.rate,
                                                                                     self.audio_stream.frame_size))
            self.audio_start_time = 0
            self.audio_measured_latency = -1.

            def audio_callback(in_data, frame_count, time_info, status):
                cb_to_adc_time = time_info['output_buffer_dac_time'] - time_info['current_time']
                start_to_cb_time = monotonic() - self.audio_start_time
                if self.audio_measured_latency < 0:
                    self.audio_measured_latency = start_to_cb_time + cb_to_adc_time
                    lat_diff = self.audio_reported_latency - self.audio_measured_latency
                    self.audio_sync -= lat_diff
                    self.g_pool.seek_control.time_slew = self.audio_sync

                    logger.info("Measured latency = {}".format(self.audio_measured_latency))

                if not self.play:
                    self.audio_paused = True
                    logger.info("audio cb abort 1")
                    return (None, pa.paAbort)
                try:
                    samples = self.audio_bytes_fifo.pop(0)
                    return (samples, pa.paContinue)
                except IndexError:
                    self.audio_paused = True
                    logger.info("audio cb abort 2")
                    return (None, pa.paAbort)

            try:
                self.pa = pa.PyAudio()
                self.pa_stream = self.pa.open(format=self.pa.get_format_from_width(self.audio_stream.format.bytes),
                                              channels=self.audio_stream.channels,
                                              rate=self.audio_stream.rate,
                                              frames_per_buffer=self.audio_stream.frame_size,
                                              stream_callback=audio_callback,
                                              output=True,
                                          start=False)
                logger.info("Audio output latency: {}".format(self.pa_stream.get_output_latency()))
                self.audio_sync = self.pa_stream.get_output_latency()
                self.audio_reported_latency = self.pa_stream.get_output_latency()

            except ValueError:
                self.pa_stream = None

    def get_audio_sync(self):
        # Audio has been started without delay
        if self.audio_measured_latency > 0:
            lat_diff = self.pa_stream.get_output_latency() - self.audio_measured_latency
            return self.audio_sync - lat_diff
        else:
            return self.audio_sync

    def _next_audio_frame(self):
        for packet in self.audio_container.demux(self.audio_stream):
            for frame in packet.decode():
                if frame:
                    yield frame
        raise StopIteration()

    def audio_idx_to_pts(self, idx):
        return idx * self.audio_pts_rate

    def seek_to_audio_frame(self, seek_pos):
        try:
            self.audio_stream.seek(self.audio_start_pts + self.audio_idx_to_pts(seek_pos), mode='time')
        except av.AVError as e:
            raise FileSeekError()
        else:
            self.next_audio_frame = self._next_audio_frame()
            self.audio_bytes_fifo.clear()

    def seek_to_frame(self, frame_idx):
        if self.audio_stream is not None:
            audio_idx = bisect(self.audio_timestamps, self.timestamps[frame_idx])
            self.seek_to_audio_frame(audio_idx)

<<<<<<< HEAD
    def get_frame(self, frame_idx=-1):
        if self.pa_stream is not None and self.play:
            samples_written = 0
            if self.playback_speed == 1.:
                if (self.pa_stream.is_stopped() or self.audio_paused) and self.audio_delay <= 0.001:
                    if frame_idx == -1:
                        frame_idx = 0
                    playback_start_audio = monotonic()
                    audio_idx = bisect(self.audio_timestamps, self.timestamps[frame_idx])
                    self.seek_to_audio_frame(audio_idx)
                frames_chunk = itertools.islice(self.next_audio_frame, 10)
                for audio_frame_p in frames_chunk:
                    audio_frame = self.audio_resampler.resample(audio_frame_p)
                    self.audio_bytes_fifo.append(bytes(audio_frame.planes[0]))
                if (self.pa_stream.is_stopped() or self.audio_paused) and self.audio_delay <= 0.001:
                    if frame_idx == -1:
                        frame_idx = 0
                    playback_clock_delay = monotonic() - playback_start_audio
                    print("Delay from starting playback is {}".format(playback_clock_delay))
                    rt_delay = self.audio_timestamps[audio_idx] - self.g_pool.seek_control.current_playback_time
                    adj_delay = rt_delay - self.pa_stream.get_output_latency()
                    self.audio_delay = 0
                    self.audio_sync = 0
                    if adj_delay > 0:
                        self.audio_delay = adj_delay
                        self.audio_sync = 0
                    else:
                        self.audio_sync = adj_delay

                    self.g_pool.seek_control.time_slew = self.audio_sync

                    # ts_delay = self.audio_timestamps[0] - self.timestamps[frame_idx]
                    # if ts_delay > 0.:
                    #    delay_lat = ts_delay - self.pa_stream.get_output_latency() - playback_clock_delay
                    #    if delay_lat > 0.:
                    #        self.audio_delay = delay_lat
                    #        self.audio_sync = 0
                    #    else:
                    #        self.audio_delay = 0
                    #        self.audio_sync = - delay_lat
                    # else:
                    #    self.audio_delay = 0.
                    #    self.audio_sync = self.pa_stream.get_output_latency() + playback_clock_delay

                    # if self.pa_stream.is_stopped() or self.audio_paused:
                    self.pa_stream.stop_stream()
                    self.audio_measured_latency = -1
                if self.audio_delay < 0.001:
                    self.audio_start_time = monotonic()
                    self.pa_stream.start_stream()
                else:
                    def delayed_audio_start():
                        if self.pa_stream.is_stopped():
                            self.audio_start_time = monotonic()
                            self.pa_stream.start_stream()
                            self.audio_delay = 0
                            logger.info("Started delayed audio")
                        self.audio_timer.cancel()

                    self.audio_timer = Timer(self.audio_delay, delayed_audio_start)
                    self.audio_timer.start()

                self.audio_paused = False

        elif not self.pa_stream.is_stopped():
            self.pa_stream.stop_stream()

=======
>>>>>>> 929f7553
    def on_notify(self, notification):
        pass

    def recent_events(self, events):
        if self.g_pool.seek_control.play and self.pa_stream is not None and self.g_pool.capture.playback_speed == 1.:
            self.play = True
            if (self.pa_stream.is_stopped() or self.audio_paused) and self.audio_delay <= 0.001:
                pbt = self.g_pool.seek_control.current_playback_time
                frame_idx = self.g_pool.seek_control.ts_idx_from_playback_time(pbt)
                audio_idx = bisect(self.audio_timestamps, self.g_pool.timestamps[frame_idx])
                self.seek_to_audio_frame(audio_idx)
            frames_chunk = itertools.islice(self.next_audio_frame, 10)
            for audio_frame_p in frames_chunk:
                audio_frame = self.audio_resampler.resample(audio_frame_p)
                self.audio_bytes_fifo.append(bytes(audio_frame.planes[0]))
            if (self.pa_stream.is_stopped() or self.audio_paused) and self.audio_delay <= 0.001:
                rt_delay = self.audio_timestamps[audio_idx] - self.g_pool.seek_control.current_playback_time
                adj_delay = rt_delay - self.pa_stream.get_output_latency()
                self.audio_delay = 0
                self.audio_sync = 0
                if adj_delay > 0:
                    self.audio_delay = adj_delay
                    self.audio_sync = 0
                else:
                    self.audio_sync = adj_delay

                self.pa_stream.stop_stream()
                self.audio_measured_latency = -1
                if self.audio_delay < 0.001:
                    self.audio_start_time = monotonic()
                    self.pa_stream.start_stream()
                else:
                    def delayed_audio_start():
                        if self.pa_stream.is_stopped():
                            self.audio_start_time = monotonic()
                            self.pa_stream.start_stream()
                            self.audio_delay = 0
                            logger.info("Started delayed audio")
                        self.audio_timer.cancel()

                    self.audio_timer = Timer(self.audio_delay, delayed_audio_start)
                    self.audio_timer.start()

                self.audio_paused = False

        else:
            if self.pa_stream is not None and not self.pa_stream.is_stopped():
                self.pa_stream.stop_stream()
            self.play = False<|MERGE_RESOLUTION|>--- conflicted
+++ resolved
@@ -96,10 +96,11 @@
                 print("**** Done")
             self.seek_to_audio_frame(0)
 
-            logger.info("Audio file format {} chans {} rate {} framesize {} ".format(self.audio_stream.format,
-                                                                                     self.audio_stream.channels,
-                                                                                     self.audio_stream.rate,
-                                                                                     self.audio_stream.frame_size))
+            logger.info("Audio file format {} chans {} rate {} framesize {}"
+                        .format(self.audio_stream.format.name,
+                                self.audio_stream.channels,
+                                self.audio_stream.rate,
+                                self.audio_stream.frame_size))
             self.audio_start_time = 0
             self.audio_measured_latency = -1.
 
@@ -134,7 +135,7 @@
                                               frames_per_buffer=self.audio_stream.frame_size,
                                               stream_callback=audio_callback,
                                               output=True,
-                                          start=False)
+                                              start=False)
                 logger.info("Audio output latency: {}".format(self.pa_stream.get_output_latency()))
                 self.audio_sync = self.pa_stream.get_output_latency()
                 self.audio_reported_latency = self.pa_stream.get_output_latency()
@@ -174,76 +175,6 @@
             audio_idx = bisect(self.audio_timestamps, self.timestamps[frame_idx])
             self.seek_to_audio_frame(audio_idx)
 
-<<<<<<< HEAD
-    def get_frame(self, frame_idx=-1):
-        if self.pa_stream is not None and self.play:
-            samples_written = 0
-            if self.playback_speed == 1.:
-                if (self.pa_stream.is_stopped() or self.audio_paused) and self.audio_delay <= 0.001:
-                    if frame_idx == -1:
-                        frame_idx = 0
-                    playback_start_audio = monotonic()
-                    audio_idx = bisect(self.audio_timestamps, self.timestamps[frame_idx])
-                    self.seek_to_audio_frame(audio_idx)
-                frames_chunk = itertools.islice(self.next_audio_frame, 10)
-                for audio_frame_p in frames_chunk:
-                    audio_frame = self.audio_resampler.resample(audio_frame_p)
-                    self.audio_bytes_fifo.append(bytes(audio_frame.planes[0]))
-                if (self.pa_stream.is_stopped() or self.audio_paused) and self.audio_delay <= 0.001:
-                    if frame_idx == -1:
-                        frame_idx = 0
-                    playback_clock_delay = monotonic() - playback_start_audio
-                    print("Delay from starting playback is {}".format(playback_clock_delay))
-                    rt_delay = self.audio_timestamps[audio_idx] - self.g_pool.seek_control.current_playback_time
-                    adj_delay = rt_delay - self.pa_stream.get_output_latency()
-                    self.audio_delay = 0
-                    self.audio_sync = 0
-                    if adj_delay > 0:
-                        self.audio_delay = adj_delay
-                        self.audio_sync = 0
-                    else:
-                        self.audio_sync = adj_delay
-
-                    self.g_pool.seek_control.time_slew = self.audio_sync
-
-                    # ts_delay = self.audio_timestamps[0] - self.timestamps[frame_idx]
-                    # if ts_delay > 0.:
-                    #    delay_lat = ts_delay - self.pa_stream.get_output_latency() - playback_clock_delay
-                    #    if delay_lat > 0.:
-                    #        self.audio_delay = delay_lat
-                    #        self.audio_sync = 0
-                    #    else:
-                    #        self.audio_delay = 0
-                    #        self.audio_sync = - delay_lat
-                    # else:
-                    #    self.audio_delay = 0.
-                    #    self.audio_sync = self.pa_stream.get_output_latency() + playback_clock_delay
-
-                    # if self.pa_stream.is_stopped() or self.audio_paused:
-                    self.pa_stream.stop_stream()
-                    self.audio_measured_latency = -1
-                if self.audio_delay < 0.001:
-                    self.audio_start_time = monotonic()
-                    self.pa_stream.start_stream()
-                else:
-                    def delayed_audio_start():
-                        if self.pa_stream.is_stopped():
-                            self.audio_start_time = monotonic()
-                            self.pa_stream.start_stream()
-                            self.audio_delay = 0
-                            logger.info("Started delayed audio")
-                        self.audio_timer.cancel()
-
-                    self.audio_timer = Timer(self.audio_delay, delayed_audio_start)
-                    self.audio_timer.start()
-
-                self.audio_paused = False
-
-        elif not self.pa_stream.is_stopped():
-            self.pa_stream.stop_stream()
-
-=======
->>>>>>> 929f7553
     def on_notify(self, notification):
         pass
 
