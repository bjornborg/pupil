"""
(*)~---------------------------------------------------------------------------
Pupil - eye tracking platform
Copyright (C) 2012-2018 Pupil Labs

Distributed under the terms of the GNU
Lesser General Public License (LGPL v3.0).
See COPYING and COPYING.LESSER for license details.
---------------------------------------------------------------------------~(*)
"""

import cv2
import logging

logger = logging.Logger(__name__)
import numpy as np
from scipy.spatial.distance import pdist
from scipy.interpolate import interp1d

# because np.sqrt is slower when we do it on small arrays
def reversedEnumerate(l):
    return zip(range(len(l) - 1, -1, -1), reversed(l))


from math import sqrt

sqrt_2 = sqrt(2)


def get_close_markers(markers, centroids=None, min_distance=20):
    if centroids is None:
        centroids = [m["centroid"] for m in markers]
    centroids = np.array(centroids)

    ti = np.triu_indices(centroids.shape[0], 1)

    def full_idx(i):
        # get the pair from condensed matrix index
        # defindend inline because ti changes every time
        return np.array([ti[0][i], ti[1][i]])

    # calculate pairwise distance, return dense distace matrix (upper triangle)
    distances = pdist(centroids, "euclidean")

    close_pairs = np.where(distances < min_distance)
    return full_idx(close_pairs)


def decode(square_img, grid):
    step = square_img.shape[0] / grid
    start = step / 2
    # look only at the center point of each grid cell
    # msg = square_img[start::step,start::step]

    # resize to grid size
    msg = cv2.resize(square_img, (grid, grid), interpolation=cv2.INTER_LINEAR)
    msg = msg > 50  # threshold

    # resample to 4 pixel per gridcell. using linear interpolation
    soft_msg = cv2.resize(
        square_img, (grid * 2, grid * 2), interpolation=cv2.INTER_LINEAR
    )
    # take the area mean to get a soft msg bit.
    soft_msg = cv2.resize(soft_msg, (grid, grid), interpolation=cv2.INTER_AREA)

    # border is: first row - last row and  first column - last column
    if msg[0 :: grid - 1, :].any() or msg[:, 0 :: grid - 1].any():
        # logger.debug("This is not a valid marker: \n %s" %msg)
        return None
    # strip border to get the message
    msg = msg[1:-1, 1:-1]
    soft_msg = soft_msg[1:-1, 1:-1]

    # out first bit is encoded in the orientation corners of the marker:
    #               MSB = 0                   MSB = 1
    #               W|*|*|W   ^               B|*|*|B   ^
    #               *|*|*|*  / \              *|*|*|*  / \
    #               *|*|*|*   |  UP           *|*|*|*   |  UP
    #               B|*|*|W   |               W|*|*|B   |
    # 0,0 -1,0 -1,-1, 0,-1
    # angles are counter-clockwise rotation
    corners = msg[0, 0], msg[-1, 0], msg[-1, -1], msg[0, -1]

    if sum(corners) == 3:
        msg_int = 0
    elif sum(corners) == 1:
        msg_int = 1
        corners = tuple([1 - c for c in corners])  # just inversion
    else:
        # this is no valid marker but maybe a maldetected one? We return unknown marker with None rotation
        return None

    # read rotation of marker by now we are guaranteed to have 3w and 1b
    # angle is number of 90deg rotations
    if corners == (0, 1, 1, 1):
        angle = 3
    elif corners == (1, 0, 1, 1):
        angle = 0
    elif corners == (1, 1, 0, 1):
        angle = 1
    else:
        angle = 2

    msg = np.rot90(msg, -angle - 2).transpose()
    soft_msg = np.rot90(soft_msg, -angle - 2).transpose()
    # Marker Encoding
    #  W |LSB| W      ^
    #  1 | 2 | 3     / \ UP
    # MSB| 4 | W      |
    # print angle
    # print msg    #the message is displayed as you see in the image

    msg = msg.tolist()
    msb = msg_int

    # strip orientation corners from marker
    del msg[0][0]
    del msg[0][-1]
    del msg[-1][0]
    del msg[-1][-1]
    # flatten list
    msg = [item for sublist in msg for item in sublist]
    while msg:
        # [0,1,0,1] -> int [MSB,bit,bit,...,LSB], note the MSB is definde above
        msg_int = (msg_int << 1) + msg.pop()

    # do the same for the soft msg image
    msg = soft_msg.tolist()
    msg_img = soft_msg
    # strip orientation corners from marker
    del msg[0][0]
    del msg[0][-1]
    del msg[-1][0]
    del msg[-1][-1]

<<<<<<< HEAD
    soft_msg = [item / 255. for sublist in msg for item in sublist] + [float(msb)]
=======
    soft_msg = [item / 255.0 for sublist in msg for item in sublist] + [float(msb)]
>>>>>>> df51687f
    return angle, msg_int, soft_msg, msg_img


def correct_gradient(gray_img, r):
    # used just to increase speed - this simple check is still way to slow
    # lets assume that a marker has a black border
    # we check two pixels one outside, one inside both close to the border
    p1, _, p2, _ = r.reshape(4, 2).tolist()
    vector_across = p2[0] - p1[0], p2[1] - p1[1]
<<<<<<< HEAD
    ratio = 5. / sqrt(
=======
    ratio = 5.0 / sqrt(
>>>>>>> df51687f
        vector_across[0] ** 2 + vector_across[1] ** 2
    )  # we want to measure 5px away from the border
    vector_across = int(vector_across[0] * ratio), int(vector_across[1] * ratio)
    # indecies are flipped because numpy is row major
    outer = p1[1] - vector_across[1], p1[0] - vector_across[0]
    inner = p1[1] + vector_across[1], p1[0] + vector_across[0]
    try:
        gradient = int(gray_img[outer]) - int(gray_img[inner])
        return gradient > 20  # at least 20 shades darker inside
    except:
        # px outside of img frame, let the other method check
        return True


def detect_markers(
    gray_img, grid_size, min_marker_perimeter=40, aperture=11, visualize=False
):
    edges = cv2.adaptiveThreshold(
        gray_img, 255, cv2.ADAPTIVE_THRESH_MEAN_C, cv2.THRESH_BINARY, aperture, 9
    )

    _img, contours, hierarchy = cv2.findContours(
        edges, mode=cv2.RETR_TREE, method=cv2.CHAIN_APPROX_SIMPLE, offset=(0, 0)
    )  # TC89_KCOS

    # remove extra encapsulation
    hierarchy = hierarchy[0]
    contours = np.array(contours)
    # keep only contours                        with parents     and      children
    contained_contours = contours[
        np.logical_and(hierarchy[:, 3] >= 0, hierarchy[:, 2] >= 0)
    ]
    # turn on to debug contours
    # cv2.drawContours(gray_img, contours,-1, (0,255,255))
    # cv2.drawContours(gray_img, aprox_contours,-1, (255,0,0))

    # contained_contours = contours #overwrite parent children check

    # filter out rects
    aprox_contours = [
        cv2.approxPolyDP(c, epsilon=2.5, closed=True) for c in contained_contours
    ]

    # any rectagle will be made of 4 segemnts in its approximation
    # also we dont need to find a marker so small that we cannot read it in the end...
    # also we want all contours to be counter clockwise oriented, we use convex hull fot this:
    rect_cand = [
        cv2.convexHull(c, clockwise=True)
        for c in aprox_contours
        if c.shape[0] == 4 and cv2.arcLength(c, closed=True) > min_marker_perimeter
    ]
    # a non convex quadrangle is not what we are looking for.
    rect_cand = [r for r in rect_cand if r.shape[0] == 4]

    if visualize:
        cv2.drawContours(gray_img, rect_cand, -1, (255, 100, 50))

    markers = []
    size = 20 * grid_size
    # top left,bottom left, bottom right, top right in image
    mapped_space = np.array(
        ((0, 0), (size, 0), (size, size), (0, size)), dtype=np.float32
    ).reshape(4, 1, 2)
    for r in rect_cand:
        if correct_gradient(gray_img, r):
            r = np.float32(r)
            # define the criteria to stop and refine the marker verts
            criteria = (cv2.TERM_CRITERIA_EPS + cv2.TERM_CRITERIA_MAX_ITER, 40, 0.001)
            cv2.cornerSubPix(gray_img, r, (3, 3), (-1, -1), criteria)

            M = cv2.getPerspectiveTransform(r, mapped_space)
            flat_marker_img = cv2.warpPerspective(
                gray_img, M, (size, size)
            )  # [, dst[, flags[, borderMode[, borderValue]]]])
            # Otsu documentation here :
            # https://opencv-python-tutroals.readthedocs.org/en/latest/py_tutorials/py_imgproc/py_thresholding/py_thresholding.html#thresholding
            _, otsu = cv2.threshold(
                flat_marker_img, 0, 255, cv2.THRESH_BINARY + cv2.THRESH_OTSU
            )

            # getting a cleaner display of the rectangle marker
            kernel = cv2.getStructuringElement(cv2.MORPH_CROSS, (3, 3))
            cv2.erode(otsu, kernel, otsu, iterations=3)
            # kernel = cv2.getStructuringElement(cv2.MORPH_RECT, (3,3))
            # cv2.dilate(otsu,kernel,otsu, iterations=1)
            marker = decode(otsu, grid_size)
            if marker is not None:
                angle, msg, soft_msg, msg_img = marker

<<<<<<< HEAD
                centroid = r.sum(axis=0) / 4.
=======
                centroid = r.sum(axis=0) / 4.0
>>>>>>> df51687f
                centroid.shape = 2
                # angle is number of 90deg rotations
                # roll points such that the marker points correspond with oriented marker
                # rolling may not make the verts appear as you expect,
                # but using m_screen_to_marker() will get you the marker with proper rotation.
                r = np.roll(
                    r, angle + 1, axis=0
                )  # np.roll is not the fastest when using these tiny arrays...

                # id_confidence = 2*np.mean (np.abs(np.array(soft_msg)-.5 ))
<<<<<<< HEAD
                id_confidence = 2 * min(np.abs(np.array(soft_msg) - .5))
=======
                id_confidence = 2 * min(np.abs(np.array(soft_msg) - 0.5))
>>>>>>> df51687f

                marker = {
                    "id": msg,
                    "id_confidence": id_confidence,
                    "verts": r.tolist(),
                    "soft_id": soft_msg,
                    "perimeter": cv2.arcLength(r, closed=True),
                    "centroid": centroid.tolist(),
                    "frames_since_true_detection": 0,
                }
                if visualize:
                    marker["otsu"] = np.rot90(otsu, -angle - 2).transpose()
                    marker["img"] = cv2.resize(
                        msg_img,
                        (20 * grid_size, 20 * grid_size),
                        interpolation=cv2.INTER_NEAREST,
                    )
                if (
                    marker["id"] != 32
                ):  # marker 32 sucks because its just a single white spec.
                    markers.append(marker)
    return markers


def draw_markers(img, markers):
    for m in markers:
        centroid = np.array(m["centroid"], dtype=np.float32)
        origin = np.array(m["verts"][0], dtype=np.float32)
<<<<<<< HEAD
        hat = np.array([[[0, 0], [0, 1], [.5, 1.25], [1, 1], [1, 0]]], dtype=np.float32)
        hat = cv2.perspectiveTransform(hat, m_marker_to_screen(m))
        if m["id_confidence"] > .9:
=======
        hat = np.array(
            [[[0, 0], [0, 1], [0.5, 1.25], [1, 1], [1, 0]]], dtype=np.float32
        )
        hat = cv2.perspectiveTransform(hat, m_marker_to_screen(m))
        if m["id_confidence"] > 0.9:
>>>>>>> df51687f
            cv2.polylines(img, np.int0(hat), color=(0, 0, 255), isClosed=True)
        else:
            cv2.polylines(img, np.int0(hat), color=(0, 255, 0), isClosed=True)
        # cv2.polylines(img,np.int0(centroid),color = (255,255,int(255*m['id_confidence'])),isClosed=True,thickness=2)
        m_str = "id: {:d}".format(m["id"])
        org = origin.copy()
        # cv2.rectangle(img, tuple(np.int0(org+(-5,-13))[0,:]), tuple(np.int0(org+(100,30))[0,:]),color=(0,0,0),thickness=-1)
        cv2.putText(
            img,
            m_str,
            tuple(np.int0(org)[0, :]),
            fontFace=cv2.FONT_HERSHEY_SIMPLEX,
            fontScale=0.4,
            color=(0, 0, 255),
        )
        if "id_confidence" in m:
            m_str = "idc: {:.3f}".format(m["id_confidence"])
            org += (0, 12)
            cv2.putText(
                img,
                m_str,
                tuple(np.int0(org)[0, :]),
                fontFace=cv2.FONT_HERSHEY_SIMPLEX,
                fontScale=0.4,
                color=(0, 0, 255),
            )
        if "loc_confidence" in m:
            m_str = "locc: {:.3f}".format(m["loc_confidence"])
            org += (0, 12)
            cv2.putText(
                img,
                m_str,
                tuple(np.int0(org)[0, :]),
                fontFace=cv2.FONT_HERSHEY_SIMPLEX,
                fontScale=0.4,
                color=(0, 0, 255),
            )
        if "frames_since_true_detection" in m:
            m_str = "otf: {}".format(m["frames_since_true_detection"])
            org += (0, 12)
            cv2.putText(
                img,
                m_str,
                tuple(np.int0(org)[0, :]),
                fontFace=cv2.FONT_HERSHEY_SIMPLEX,
                fontScale=0.4,
                color=(0, 0, 255),
            )
        if "opf_vel" in m:
            m_str = "otf: {}".format(m["opf_vel"])
            org += (0, 12)
            cv2.putText(
                img,
                m_str,
                tuple(np.int0(org)[0, :]),
                fontFace=cv2.FONT_HERSHEY_SIMPLEX,
                fontScale=0.4,
                color=(0, 0, 255),
            )


def m_marker_to_screen(marker):
    # verts need to be sorted counterclockwise stating at bottom left
    # marker coord system:
    # +-----------+
    # |0,1     1,1|  ^
    # |           | / \
    # |           |  |  UP
    # |0,0     1,0|  |
    # +-----------+
    mapped_space_one = np.array(((0, 0), (1, 0), (1, 1), (0, 1)), dtype=np.float32)
    return cv2.getPerspectiveTransform(
        mapped_space_one, np.array(marker["verts"], dtype=np.float32)
    )


def m_screen_to_marker(marker):
    # verts need to be sorted counterclockwise stating at bottom left
    # marker coord system:
    # +-----------+
    # |0,1     1,1|  ^
    # |           | / \
    # |           |  |  UP
    # |0,0     1,0|  |
    # +-----------+
    mapped_space_one = np.array(((0, 0), (1, 0), (1, 1), (0, 1)), dtype=np.float32)
    return cv2.getPerspectiveTransform(
        np.array(marker["verts"], dtype=np.float32), mapped_space_one
    )


# persistent vars for detect_markers_robust
lk_params = dict(
    winSize=(45, 45),
    maxLevel=3,
    criteria=(cv2.TERM_CRITERIA_EPS | cv2.TERM_CRITERIA_COUNT, 100, 0.03),
)

prev_img = None
tick = 0


def detect_markers_robust(
    gray_img,
    grid_size,
    prev_markers,
    min_marker_perimeter=40,
    aperture=11,
    visualize=False,
    true_detect_every_frame=1,
    invert_image=False,
):
    global prev_img

    if invert_image:
        gray_img = 255 - gray_img

    global tick
    if not tick:
        tick = true_detect_every_frame
        new_markers = detect_markers(
            gray_img, grid_size, min_marker_perimeter, aperture, visualize
        )
    else:
        new_markers = []
    tick -= 1

    if prev_img is not None and prev_img.shape == gray_img.shape and prev_markers:

        new_ids = [m["id"] for m in new_markers]

        # any old markers not found in the new list?
        not_found = [m for m in prev_markers if m["id"] not in new_ids and m["id"] >= 0]
        if not_found:
            prev_pts = np.array(
                [np.array(m["verts"], dtype=np.float32) for m in not_found]
            )
            prev_pts = np.vstack(prev_pts)
            new_pts, flow_found, err = cv2.calcOpticalFlowPyrLK(
<<<<<<< HEAD
                prev_img, gray_img, prev_pts, None, minEigThreshold=.01, **lk_params
=======
                prev_img, gray_img, prev_pts, None, minEigThreshold=0.01, **lk_params
>>>>>>> df51687f
            )
            for marker_idx in range(flow_found.shape[0] // 4):
                m = not_found[marker_idx]
                m_slc = slice(marker_idx * 4, marker_idx * 4 + 4)
                if flow_found[m_slc].sum() >= 4:
                    found, _ = np.where(flow_found[m_slc])
                    # calculate differences
                    old_verts = prev_pts[m_slc][found, :]
                    new_verts = new_pts[m_slc][found, :]
                    vert_difs = new_verts - old_verts
                    # calc mean dif
                    mean_dif = vert_difs.mean(axis=0)
                    # take n-1 closest difs
                    dist_variance = np.linalg.norm(mean_dif - vert_difs, axis=1)
                    if max(np.abs(dist_variance).flatten()) > 5:
                        m["frames_since_true_detection"] = 100
                    else:
                        closest_mean_dif = np.argsort(dist_variance, axis=0)[:-1, 0]
                        # recalc mean dif
                        mean_dif = vert_difs[closest_mean_dif].mean(axis=0)
                        # apply mean dif
                        proj_verts = prev_pts[m_slc] + mean_dif
                        m["verts"] = new_verts.tolist()
<<<<<<< HEAD
                        m["centroid"] = new_verts.sum(axis=0) / 4.
=======
                        m["centroid"] = new_verts.sum(axis=0) / 4.0
>>>>>>> df51687f
                        m["centroid"].shape = 2
                        m["centroid"] = m["centroid"].tolist()
                        m["frames_since_true_detection"] += 1
                        # m['opf_vel'] = mean_dif
                else:
                    m["frames_since_true_detection"] = 100

        # cocatenating like this will favour older markers in the doublication deletion process
        markers = [
            m for m in not_found if m["frames_since_true_detection"] < 5
        ] + new_markers
        if markers:  # del double detected markers
<<<<<<< HEAD
            min_distace = min([m["perimeter"] for m in markers]) / 4.
=======
            min_distace = min([m["perimeter"] for m in markers]) / 4.0
>>>>>>> df51687f
            # min_distace = 50
            if len(markers) > 1:
                remove = set()
                close_markers = get_close_markers(markers, min_distance=min_distace)
                for f, s in close_markers.T:
                    # remove the markers further down in the list
                    remove.add(s)
                remove = list(remove)
                remove.sort(reverse=True)
                for i in remove:
                    del markers[i]
    else:
        markers = new_markers

    prev_img = gray_img.copy()
    return markers


# def bench(folder):
#     from os.path import join
#     from video_capture.av_file_capture import File_Capture
#     cap = File_Capture(join(folder,'marker-test.mp4'))
#
#     tracker = MarkerTracker()
#     detected_count = 0
#     for x in range(500):
#         frame = cap.get_frame()
#         img = frame.img
#         gray_img = cv2.cvtColor(img, cv2.cv.CV_BGR2GRAY)
#         markers = tracker.track_in_frame(gray_img,5,visualize=True)
#         draw_markers(img, markers)
#         cv2.imshow('Detected Markers', img)
#         if cv2.waitKey(1) == 27:
#            break
#         detected_count += len(markers)
#
#     print detected_count #3106 #3226


def bench(folder):
    from os.path import join
    from video_capture.av_file_capture import File_Capture

    cap = File_Capture(join(folder, "marker-test.mp4"))
    markers = []
    detected_count = 0

    for x in range(500):
        frame = cap.get_frame()
        img = frame.img
        gray_img = cv2.cvtColor(img, cv2.COLOR_BGR2GRAY)
        markers = detect_markers_robust(
            gray_img, 5, prev_markers=markers, true_detect_every_frame=1, visualize=True
        )

        draw_markers(img, markers)
        cv2.imshow("Detected Markers", img)

        # for m in markers:
        #     if 'img' in m:
        #         cv2.imshow('id %s'%m['id'], m['img'])
        #         cv2.imshow('otsu %s'%m['id'], m['otsu'])
        if cv2.waitKey(1) == 27:
            break
        detected_count += len(markers)
    print(detected_count)  # 2900 #3042 #3021


if __name__ == "__main__":
    folder = "/Users/mkassner/Desktop/"
    import cProfile, subprocess, os

    cProfile.runctx(
        "bench(folder)",
        {"folder": folder},
        locals(),
        os.path.join(folder, "world.pstats"),
    )
    loc = os.path.abspath(__file__).rsplit("pupil_src", 1)
    gprof2dot_loc = os.path.join(loc[0], "pupil_src", "shared_modules", "gprof2dot.py")
    subprocess.call(
        "cd {} ; python {} -f pstats world.pstats | dot -Tpng -o world_cpu_time.png".format(
            folder, gprof2dot_loc
        ),
        shell=True,
    )
    print(
        "created  time graph for  process. Please check out the png next to this file"
    )<|MERGE_RESOLUTION|>--- conflicted
+++ resolved
@@ -133,11 +133,7 @@
     del msg[-1][0]
     del msg[-1][-1]
 
-<<<<<<< HEAD
-    soft_msg = [item / 255. for sublist in msg for item in sublist] + [float(msb)]
-=======
     soft_msg = [item / 255.0 for sublist in msg for item in sublist] + [float(msb)]
->>>>>>> df51687f
     return angle, msg_int, soft_msg, msg_img
 
 
@@ -147,11 +143,7 @@
     # we check two pixels one outside, one inside both close to the border
     p1, _, p2, _ = r.reshape(4, 2).tolist()
     vector_across = p2[0] - p1[0], p2[1] - p1[1]
-<<<<<<< HEAD
-    ratio = 5. / sqrt(
-=======
     ratio = 5.0 / sqrt(
->>>>>>> df51687f
         vector_across[0] ** 2 + vector_across[1] ** 2
     )  # we want to measure 5px away from the border
     vector_across = int(vector_across[0] * ratio), int(vector_across[1] * ratio)
@@ -241,11 +233,7 @@
             if marker is not None:
                 angle, msg, soft_msg, msg_img = marker
 
-<<<<<<< HEAD
-                centroid = r.sum(axis=0) / 4.
-=======
                 centroid = r.sum(axis=0) / 4.0
->>>>>>> df51687f
                 centroid.shape = 2
                 # angle is number of 90deg rotations
                 # roll points such that the marker points correspond with oriented marker
@@ -256,11 +244,7 @@
                 )  # np.roll is not the fastest when using these tiny arrays...
 
                 # id_confidence = 2*np.mean (np.abs(np.array(soft_msg)-.5 ))
-<<<<<<< HEAD
-                id_confidence = 2 * min(np.abs(np.array(soft_msg) - .5))
-=======
                 id_confidence = 2 * min(np.abs(np.array(soft_msg) - 0.5))
->>>>>>> df51687f
 
                 marker = {
                     "id": msg,
@@ -289,17 +273,11 @@
     for m in markers:
         centroid = np.array(m["centroid"], dtype=np.float32)
         origin = np.array(m["verts"][0], dtype=np.float32)
-<<<<<<< HEAD
-        hat = np.array([[[0, 0], [0, 1], [.5, 1.25], [1, 1], [1, 0]]], dtype=np.float32)
-        hat = cv2.perspectiveTransform(hat, m_marker_to_screen(m))
-        if m["id_confidence"] > .9:
-=======
         hat = np.array(
             [[[0, 0], [0, 1], [0.5, 1.25], [1, 1], [1, 0]]], dtype=np.float32
         )
         hat = cv2.perspectiveTransform(hat, m_marker_to_screen(m))
         if m["id_confidence"] > 0.9:
->>>>>>> df51687f
             cv2.polylines(img, np.int0(hat), color=(0, 0, 255), isClosed=True)
         else:
             cv2.polylines(img, np.int0(hat), color=(0, 255, 0), isClosed=True)
@@ -439,11 +417,7 @@
             )
             prev_pts = np.vstack(prev_pts)
             new_pts, flow_found, err = cv2.calcOpticalFlowPyrLK(
-<<<<<<< HEAD
-                prev_img, gray_img, prev_pts, None, minEigThreshold=.01, **lk_params
-=======
                 prev_img, gray_img, prev_pts, None, minEigThreshold=0.01, **lk_params
->>>>>>> df51687f
             )
             for marker_idx in range(flow_found.shape[0] // 4):
                 m = not_found[marker_idx]
@@ -467,11 +441,7 @@
                         # apply mean dif
                         proj_verts = prev_pts[m_slc] + mean_dif
                         m["verts"] = new_verts.tolist()
-<<<<<<< HEAD
-                        m["centroid"] = new_verts.sum(axis=0) / 4.
-=======
                         m["centroid"] = new_verts.sum(axis=0) / 4.0
->>>>>>> df51687f
                         m["centroid"].shape = 2
                         m["centroid"] = m["centroid"].tolist()
                         m["frames_since_true_detection"] += 1
@@ -484,11 +454,7 @@
             m for m in not_found if m["frames_since_true_detection"] < 5
         ] + new_markers
         if markers:  # del double detected markers
-<<<<<<< HEAD
-            min_distace = min([m["perimeter"] for m in markers]) / 4.
-=======
             min_distace = min([m["perimeter"] for m in markers]) / 4.0
->>>>>>> df51687f
             # min_distace = 50
             if len(markers) > 1:
                 remove = set()
