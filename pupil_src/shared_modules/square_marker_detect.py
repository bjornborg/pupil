"""
(*)~---------------------------------------------------------------------------
Pupil - eye tracking platform
Copyright (C) Pupil Labs

Distributed under the terms of the GNU
Lesser General Public License (LGPL v3.0).
See COPYING and COPYING.LESSER for license details.
---------------------------------------------------------------------------~(*)
"""

import logging

import cv2

logger = logging.Logger(__name__)
import numpy as np
from scipy.interpolate import interp1d
from scipy.spatial.distance import pdist
<<<<<<< HEAD

=======
>>>>>>> 5e678b71


# because np.sqrt is slower when we do it on small arrays
def reversedEnumerate(l):
    return zip(range(len(l) - 1, -1, -1), reversed(l))


from math import sqrt

sqrt_2 = sqrt(2)


def get_close_markers(markers, centroids=None, min_distance=20):
    if centroids is None:
        centroids = [m["centroid"] for m in markers]
    centroids = np.array(centroids)

    ti = np.triu_indices(centroids.shape[0], 1)

    def full_idx(i):
        # get the pair from condensed matrix index
        # defindend inline because ti changes every time
        return np.array([ti[0][i], ti[1][i]])

    # calculate pairwise distance, return dense distace matrix (upper triangle)
    distances = pdist(centroids, "euclidean")

    close_pairs = np.where(distances < min_distance)
    return full_idx(close_pairs)


def decode(square_img, grid):
    step = square_img.shape[0] / grid
    start = step / 2
    # look only at the center point of each grid cell
    # msg = square_img[start::step,start::step]

    # resize to grid size
    msg = cv2.resize(square_img, (grid, grid), interpolation=cv2.INTER_LINEAR)
    msg = msg > 50  # threshold

    # resample to 4 pixel per gridcell. using linear interpolation
    soft_msg = cv2.resize(
        square_img, (grid * 2, grid * 2), interpolation=cv2.INTER_LINEAR
    )
    # take the area mean to get a soft msg bit.
    soft_msg = cv2.resize(soft_msg, (grid, grid), interpolation=cv2.INTER_AREA)

    # border is: first row - last row and  first column - last column
    if msg[0 :: grid - 1, :].any() or msg[:, 0 :: grid - 1].any():
        # logger.debug("This is not a valid marker: \n %s" %msg)
        return None
    # strip border to get the message
    msg = msg[1:-1, 1:-1]
    soft_msg = soft_msg[1:-1, 1:-1]

    # out first bit is encoded in the orientation corners of the marker:
    #               MSB = 0                   MSB = 1
    #               W|*|*|W   ^               B|*|*|B   ^
    #               *|*|*|*  / \              *|*|*|*  / \
    #               *|*|*|*   |  UP           *|*|*|*   |  UP
    #               B|*|*|W   |               W|*|*|B   |
    # 0,0 -1,0 -1,-1, 0,-1
    # angles are counter-clockwise rotation
    corners = msg[0, 0], msg[-1, 0], msg[-1, -1], msg[0, -1]

    if sum(corners) == 3:
        msg_int = 0
    elif sum(corners) == 1:
        msg_int = 1
        corners = tuple(1 - c for c in corners)  # just inversion
    else:
        # this is no valid marker but maybe a maldetected one? We return unknown marker with None rotation
        return None

    # read rotation of marker by now we are guaranteed to have 3w and 1b
    # angle is number of 90deg rotations
    if corners == (0, 1, 1, 1):
        angle = 3
    elif corners == (1, 0, 1, 1):
        angle = 0
    elif corners == (1, 1, 0, 1):
        angle = 1
    else:
        angle = 2

    msg = np.rot90(msg, -angle - 2).transpose()
    soft_msg = np.rot90(soft_msg, -angle - 2).transpose()
    # Marker Encoding
    #  W |LSB| W      ^
    #  1 | 2 | 3     / \ UP
    # MSB| 4 | W      |
    # print angle
    # print msg    #the message is displayed as you see in the image

    msg = msg.tolist()
    msb = msg_int

    # strip orientation corners from marker
    del msg[0][0]
    del msg[0][-1]
    del msg[-1][0]
    del msg[-1][-1]
    # flatten list
    msg = [item for sublist in msg for item in sublist]
    while msg:
        # [0,1,0,1] -> int [MSB,bit,bit,...,LSB], note the MSB is definde above
        msg_int = (msg_int << 1) + msg.pop()

    # do the same for the soft msg image
    msg = soft_msg.tolist()
    msg_img = soft_msg
    # strip orientation corners from marker
    del msg[0][0]
    del msg[0][-1]
    del msg[-1][0]
    del msg[-1][-1]

    soft_msg = [item / 255.0 for sublist in msg for item in sublist] + [float(msb)]
    return angle, msg_int, soft_msg, msg_img


def correct_gradient(gray_img, r):
    # used just to increase speed - this simple check is still way to slow
    # lets assume that a marker has a black border
    # we check two pixels one outside, one inside both close to the border
    p1, _, p2, _ = r.reshape(4, 2).tolist()
    vector_across = p2[0] - p1[0], p2[1] - p1[1]
    ratio = 5.0 / sqrt(
        vector_across[0] ** 2 + vector_across[1] ** 2
    )  # we want to measure 5px away from the border
    vector_across = int(vector_across[0] * ratio), int(vector_across[1] * ratio)
    # indecies are flipped because numpy is row major
    outer = p1[1] - vector_across[1], p1[0] - vector_across[0]
    inner = p1[1] + vector_across[1], p1[0] + vector_across[0]
    try:
        gradient = int(gray_img[outer]) - int(gray_img[inner])
        return gradient > 20  # at least 20 shades darker inside
    except Exception:
        # px outside of img frame, let the other method check
        return True


def detect_markers(
    gray_img, grid_size, min_marker_perimeter=40, aperture=11, visualize=False
):
    edges = cv2.adaptiveThreshold(
        gray_img, 255, cv2.ADAPTIVE_THRESH_MEAN_C, cv2.THRESH_BINARY, aperture, 9
    )

    *_, contours, hierarchy = cv2.findContours(
        edges, mode=cv2.RETR_TREE, method=cv2.CHAIN_APPROX_SIMPLE, offset=(0, 0)
    )

    # remove extra encapsulation
    hierarchy = hierarchy[0]
    contours = np.array(contours)
    # keep only contours                        with parents     and      children
    contained_contours = contours[
        np.logical_and(hierarchy[:, 3] >= 0, hierarchy[:, 2] >= 0)
    ]
    # turn on to debug contours
    # cv2.drawContours(gray_img, contours,-1, (0,255,255))
    # cv2.drawContours(gray_img, aprox_contours,-1, (255,0,0))

    # contained_contours = contours #overwrite parent children check

    # filter out rects
    aprox_contours = [
        cv2.approxPolyDP(c, epsilon=2.5, closed=True) for c in contained_contours
    ]

    # any rectagle will be made of 4 segemnts in its approximation
    # also we dont need to find a marker so small that we cannot read it in the end...
    # also we want all contours to be counter clockwise oriented, we use convex hull fot this:
    rect_cand = [
        cv2.convexHull(c, clockwise=True)
        for c in aprox_contours
        if c.shape[0] == 4 and cv2.arcLength(c, closed=True) > min_marker_perimeter
    ]
    # a non convex quadrangle is not what we are looking for.
    rect_cand = [r for r in rect_cand if r.shape[0] == 4]

    if visualize:
        cv2.drawContours(gray_img, rect_cand, -1, (255, 100, 50))

    markers = []
    size = 20 * grid_size
    # top left,bottom left, bottom right, top right in image
    mapped_space = np.array(
        ((0, 0), (size, 0), (size, size), (0, size)), dtype=np.float32
    ).reshape(4, 1, 2)
    for r in rect_cand:
        if correct_gradient(gray_img, r):
            r = np.float32(r)
            # define the criteria to stop and refine the marker verts
            criteria = (cv2.TERM_CRITERIA_EPS + cv2.TERM_CRITERIA_MAX_ITER, 40, 0.001)
            cv2.cornerSubPix(gray_img, r, (3, 3), (-1, -1), criteria)

            M = cv2.getPerspectiveTransform(r, mapped_space)
            flat_marker_img = cv2.warpPerspective(
                gray_img, M, (size, size)
            )  # [, dst[, flags[, borderMode[, borderValue]]]])
            # Otsu documentation here :
            # https://opencv-python-tutroals.readthedocs.org/en/latest/py_tutorials/py_imgproc/py_thresholding/py_thresholding.html#thresholding
            _, otsu = cv2.threshold(
                flat_marker_img, 0, 255, cv2.THRESH_BINARY + cv2.THRESH_OTSU
            )

            # getting a cleaner display of the rectangle marker
            kernel = cv2.getStructuringElement(cv2.MORPH_CROSS, (3, 3))
            cv2.erode(otsu, kernel, otsu, iterations=3)
            # kernel = cv2.getStructuringElement(cv2.MORPH_RECT, (3,3))
            # cv2.dilate(otsu,kernel,otsu, iterations=1)
            marker = decode(otsu, grid_size)
            if marker is not None:
                angle, msg, soft_msg, msg_img = marker

                centroid = r.sum(axis=0) / 4.0
                centroid.shape = 2
                # angle is number of 90deg rotations
                # roll points such that the marker points correspond with oriented marker
                # rolling may not make the verts appear as you expect,
                # but using m_screen_to_marker() will get you the marker with proper rotation.
                r = np.roll(
                    r, angle + 1, axis=0
                )  # np.roll is not the fastest when using these tiny arrays...

                # id_confidence = 2*np.mean (np.abs(np.array(soft_msg)-.5 ))
                id_confidence = 2 * min(np.abs(np.array(soft_msg) - 0.5))

                marker = {
                    "id": msg,
                    "id_confidence": id_confidence,
                    "verts": r.tolist(),
                    "soft_id": soft_msg,
                    "perimeter": cv2.arcLength(r, closed=True),
                    "centroid": centroid.tolist(),
                    "frames_since_true_detection": 0,
                }
                if visualize:
                    marker["otsu"] = np.rot90(otsu, -angle - 2).transpose()
                    marker["img"] = cv2.resize(
                        msg_img,
                        (20 * grid_size, 20 * grid_size),
                        interpolation=cv2.INTER_NEAREST,
                    )
                if (
                    marker["id"] != 32
                ):  # marker 32 sucks because its just a single white spec.
                    markers.append(marker)
    return markers


def draw_markers(img, markers):
    for m in markers:
        centroid = np.array(m["centroid"], dtype=np.float32)
        origin = np.array(m["verts"][0], dtype=np.float32)
        hat = np.array(
            [[[0, 0], [0, 1], [0.5, 1.25], [1, 1], [1, 0]]], dtype=np.float32
        )
        hat = cv2.perspectiveTransform(hat, m_marker_to_screen(m))
        if m["id_confidence"] > 0.9:
            cv2.polylines(img, np.int0(hat), color=(0, 0, 255), isClosed=True)
        else:
            cv2.polylines(img, np.int0(hat), color=(0, 255, 0), isClosed=True)
        # cv2.polylines(img,np.int0(centroid),color = (255,255,int(255*m['id_confidence'])),isClosed=True,thickness=2)
        m_str = "id: {:d}".format(m["id"])
        org = origin.copy()
        # cv2.rectangle(img, tuple(np.int0(org+(-5,-13))[0,:]), tuple(np.int0(org+(100,30))[0,:]),color=(0,0,0),thickness=-1)
        cv2.putText(
            img,
            m_str,
            tuple(np.int0(org)[0, :]),
            fontFace=cv2.FONT_HERSHEY_SIMPLEX,
            fontScale=0.4,
            color=(0, 0, 255),
        )
        if "id_confidence" in m:
            m_str = "idc: {:.3f}".format(m["id_confidence"])
            org += (0, 12)
            cv2.putText(
                img,
                m_str,
                tuple(np.int0(org)[0, :]),
                fontFace=cv2.FONT_HERSHEY_SIMPLEX,
                fontScale=0.4,
                color=(0, 0, 255),
            )
        if "loc_confidence" in m:
            m_str = "locc: {:.3f}".format(m["loc_confidence"])
            org += (0, 12)
            cv2.putText(
                img,
                m_str,
                tuple(np.int0(org)[0, :]),
                fontFace=cv2.FONT_HERSHEY_SIMPLEX,
                fontScale=0.4,
                color=(0, 0, 255),
            )
        if "frames_since_true_detection" in m:
            m_str = "otf: {}".format(m["frames_since_true_detection"])
            org += (0, 12)
            cv2.putText(
                img,
                m_str,
                tuple(np.int0(org)[0, :]),
                fontFace=cv2.FONT_HERSHEY_SIMPLEX,
                fontScale=0.4,
                color=(0, 0, 255),
            )
        if "opf_vel" in m:
            m_str = "otf: {}".format(m["opf_vel"])
            org += (0, 12)
            cv2.putText(
                img,
                m_str,
                tuple(np.int0(org)[0, :]),
                fontFace=cv2.FONT_HERSHEY_SIMPLEX,
                fontScale=0.4,
                color=(0, 0, 255),
            )


def m_marker_to_screen(marker):
    # verts need to be sorted counterclockwise stating at bottom left
    # marker coord system:
    # +-----------+
    # |0,1     1,1|  ^
    # |           | / \
    # |           |  |  UP
    # |0,0     1,0|  |
    # +-----------+
    mapped_space_one = np.array(((0, 0), (1, 0), (1, 1), (0, 1)), dtype=np.float32)
    return cv2.getPerspectiveTransform(
        mapped_space_one, np.array(marker["verts"], dtype=np.float32)
    )


def m_screen_to_marker(marker):
    # verts need to be sorted counterclockwise stating at bottom left
    # marker coord system:
    # +-----------+
    # |0,1     1,1|  ^
    # |           | / \
    # |           |  |  UP
    # |0,0     1,0|  |
    # +-----------+
    mapped_space_one = np.array(((0, 0), (1, 0), (1, 1), (0, 1)), dtype=np.float32)
    return cv2.getPerspectiveTransform(
        np.array(marker["verts"], dtype=np.float32), mapped_space_one
    )


# persistent vars for detect_markers_robust
lk_params = dict(
    winSize=(45, 45),
    maxLevel=3,
    criteria=(cv2.TERM_CRITERIA_EPS | cv2.TERM_CRITERIA_COUNT, 100, 0.03),
)

prev_img = None
tick = 0


def detect_markers_robust(
    gray_img,
    grid_size,
    prev_markers,
    min_marker_perimeter=40,
    aperture=11,
    visualize=False,
    true_detect_every_frame=1,
    invert_image=False,
):
    global prev_img

    if invert_image:
        gray_img = 255 - gray_img

    global tick
    if tick == 0:
        tick = true_detect_every_frame
        new_markers = detect_markers(
            gray_img, grid_size, min_marker_perimeter, aperture, visualize
        )
    else:
        new_markers = []
    tick -= 1

    if prev_img is not None and prev_img.shape == gray_img.shape and prev_markers:
        new_ids = [m["id"] for m in new_markers]

        # any old markers not found in the new list?
        not_found = [m for m in prev_markers if m["id"] not in new_ids and m["id"] >= 0]
        if not_found:
            prev_pts = np.array(
                [np.array(m["verts"], dtype=np.float32) for m in not_found]
            )
            prev_pts = np.vstack(prev_pts)
            new_pts, flow_found, err = cv2.calcOpticalFlowPyrLK(
                prev_img, gray_img, prev_pts, None, minEigThreshold=0.01, **lk_params
            )
            for marker_idx in range(flow_found.shape[0] // 4):
                m = not_found[marker_idx]
                m_slc = slice(marker_idx * 4, marker_idx * 4 + 4)
                if flow_found[m_slc].sum() >= 4:
                    found, _ = np.where(flow_found[m_slc])
                    # calculate differences
                    old_verts = prev_pts[m_slc][found, :]
                    new_verts = new_pts[m_slc][found, :]
                    vert_difs = new_verts - old_verts
                    # calc mean dif
                    mean_dif = vert_difs.mean(axis=0)
                    # take n-1 closest difs
                    dist_variance = np.linalg.norm(mean_dif - vert_difs, axis=1)
                    if max(np.abs(dist_variance).flatten()) > 5:
                        m["frames_since_true_detection"] = 100
                    else:
                        closest_mean_dif = np.argsort(dist_variance, axis=0)[:-1, 0]
                        # recalc mean dif
                        mean_dif = vert_difs[closest_mean_dif].mean(axis=0)
                        # apply mean dif
                        proj_verts = prev_pts[m_slc] + mean_dif
                        m["verts"] = new_verts.tolist()
                        m["centroid"] = new_verts.sum(axis=0) / 4.0
                        m["centroid"].shape = 2
                        m["centroid"] = m["centroid"].tolist()
                        m["frames_since_true_detection"] += 1
                        # m['opf_vel'] = mean_dif
                else:
                    m["frames_since_true_detection"] = 100

        # cocatenating like this will favour older markers in the doublication deletion process
        markers = [
            m for m in not_found if m["frames_since_true_detection"] < 5
        ] + new_markers
        if markers:  # del double detected markers
            min_distace = min(m["perimeter"] for m in markers) / 4.0
            # min_distace = 50
            if len(markers) > 1:
                remove = set()
                close_markers = get_close_markers(markers, min_distance=min_distace)
                for f, s in close_markers.T:
                    # remove the markers further down in the list
                    remove.add(s)
                remove = list(remove)
                remove.sort(reverse=True)
                for i in remove:
                    del markers[i]
    else:
        markers = new_markers

    prev_img = gray_img.copy()
    return markers


# def bench(folder):
#     from os.path import join
#     from video_capture.av_file_capture import File_Capture
#     cap = File_Capture(join(folder,'marker-test.mp4'))
#
#     tracker = MarkerTracker()
#     detected_count = 0
#     for x in range(500):
#         frame = cap.get_frame()
#         img = frame.img
#         gray_img = cv2.cvtColor(img, cv2.cv.CV_BGR2GRAY)
#         markers = tracker.track_in_frame(gray_img,5,visualize=True)
#         draw_markers(img, markers)
#         cv2.imshow('Detected Markers', img)
#         if cv2.waitKey(1) == 27:
#            break
#         detected_count += len(markers)
#
#     print detected_count #3106 #3226


def bench(folder):
    from os.path import join

    from video_capture.av_file_capture import File_Capture

    cap = File_Capture(join(folder, "marker-test.mp4"))
    markers = []
    detected_count = 0

    for x in range(500):
        frame = cap.get_frame()
        img = frame.img
        gray_img = cv2.cvtColor(img, cv2.COLOR_BGR2GRAY)
        markers = detect_markers_robust(
            gray_img, 5, prev_markers=markers, true_detect_every_frame=1, visualize=True
        )

        draw_markers(img, markers)
        cv2.imshow("Detected Markers", img)

        # for m in markers:
        #     if 'img' in m:
        #         cv2.imshow('id %s'%m['id'], m['img'])
        #         cv2.imshow('otsu %s'%m['id'], m['otsu'])
        if cv2.waitKey(1) == 27:
            break
        detected_count += len(markers)
    print(detected_count)  # 2900 #3042 #3021


if __name__ == "__main__":
    folder = "/Users/mkassner/Desktop/"
    import cProfile
    import os
    import subprocess

    cProfile.runctx(
        "bench(folder)",
        {"folder": folder},
        locals(),
        os.path.join(folder, "world.pstats"),
    )
    loc = os.path.abspath(__file__).rsplit("pupil_src", 1)
    gprof2dot_loc = os.path.join(loc[0], "pupil_src", "shared_modules", "gprof2dot.py")
    subprocess.call(
        "cd {} ; python {} -f pstats world.pstats | dot -Tpng -o world_cpu_time.png".format(
            folder, gprof2dot_loc
        ),
        shell=True,
    )
    print(
        "created  time graph for  process. Please check out the png next to this file"
    )<|MERGE_RESOLUTION|>--- conflicted
+++ resolved
@@ -17,10 +17,6 @@
 import numpy as np
 from scipy.interpolate import interp1d
 from scipy.spatial.distance import pdist
-<<<<<<< HEAD
-
-=======
->>>>>>> 5e678b71
 
 
 # because np.sqrt is slower when we do it on small arrays
