"""
(*)~---------------------------------------------------------------------------
Pupil - eye tracking platform
Copyright (C) Pupil Labs

Distributed under the terms of the GNU
Lesser General Public License (LGPL v3.0).
See COPYING and COPYING.LESSER for license details.
---------------------------------------------------------------------------~(*)
"""
<<<<<<< HEAD
=======
import os
from pyglui import ui
from plugin import Plugin
import zmq_tools
>>>>>>> 81c83a8c

# logging
import logging
import os

import zmq_tools
from plugin import Plugin
from pyglui import ui

logger = logging.getLogger(__name__)


class Log_to_Callback(logging.Handler):
    def __init__(self, cb):
        super().__init__()
        self.cb = cb

    def emit(self, record):
        self.cb(record)


class Log_History(Plugin):
    """Simple logging GUI that displays the last N messages from the logger"""

    icon_chr = chr(0xEC10)
    icon_font = "pupil_icons"

    def __init__(self, g_pool):
        super().__init__(g_pool)
        self.menu = None
        self.num_messages = 50

        self.formatter = logging.Formatter(
            "%(processName)s - [%(levelname)s] %(name)s: %(message)s"
        )
        self.logfile = os.path.join(self.g_pool.user_dir, self.g_pool.app + ".log")

    def init_ui(self):
        self.add_menu()
        self.menu.label = "Log"

        help_str = 'A View of the {} most recent log messages. Complete logs are here: "{}"'.format(
            self.num_messages, self.g_pool.user_dir
        )
        self.menu.append(ui.Info_Text(help_str))

        with open(self.logfile, encoding="utf-8") as fh:
            for l in fh.readlines():
                self.menu.insert(2, ui.Info_Text(l[26:-1]))

        if self.g_pool.app == "capture":
            self.log_handler = None
            self._socket = zmq_tools.Msg_Receiver(
                self.g_pool.zmq_ctx, self.g_pool.ipc_sub_url, ("logging",)
            )

        else:
            self._socket = None
            self.log_handler = Log_to_Callback(self.on_log)
            logger = logging.getLogger()
            logger.addHandler(self.log_handler)
            self.log_handler.setLevel(logging.INFO)

    def recent_events(self, events):
        if self._socket:
            while self._socket.new_data:
                t, s = self._socket.recv()
                self.on_log(logging.makeLogRecord(s))

    def on_log(self, record):
        self.menu.elements[self.num_messages + 2 :] = []
        self.menu.insert(1, ui.Info_Text(str(self.formatter.format(record))))

    def deinit_ui(self):
        self.remove_menu()

    def cleanup(self):
        if self.log_handler:
            logger = logging.getLogger()
            logger.removeHandler(self.log_handler)
        if self._socket:
            del self._socket

    def get_init_dict(self):
        return {}<|MERGE_RESOLUTION|>--- conflicted
+++ resolved
@@ -8,13 +8,6 @@
 See COPYING and COPYING.LESSER for license details.
 ---------------------------------------------------------------------------~(*)
 """
-<<<<<<< HEAD
-=======
-import os
-from pyglui import ui
-from plugin import Plugin
-import zmq_tools
->>>>>>> 81c83a8c
 
 # logging
 import logging
