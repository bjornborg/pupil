"""
(*)~---------------------------------------------------------------------------
Pupil - eye tracking platform
Copyright (C) Pupil Labs

Distributed under the terms of the GNU
Lesser General Public License (LGPL v3.0).
See COPYING and COPYING.LESSER for license details.
---------------------------------------------------------------------------~(*)
"""
import abc
import enum
import functools as F
import logging
import typing as T

import audio
<<<<<<< HEAD
from pyglui import ui
from plugin import Plugin
from hotkey import Hotkey

=======
>>>>>>> 5e678b71
from gaze_mapping import GazerHMD3D, default_gazer_class, registered_gazer_classes
from gaze_mapping.gazer_base import GazerBase
from hotkey import Hotkey
from plugin import Plugin

logger = logging.getLogger(__name__)


class ChoreographyMode(enum.Enum):
    CALIBRATION = "calibration"
    VALIDATION = "validation"

    @property
    def label(self) -> str:
        return self.value.replace("_", " ").title()


class UnsupportedChoreographyModeError(NotImplementedError):
    def __init__(self, mode: ChoreographyMode):
        super().__init__(f"Unknown mode {mode}")


class ChoreographyAction(enum.Enum):
    SHOULD_START = "should_start"
    SHOULD_STOP = "should_stop"
    STARTED = "started"
    STOPPED = "stopped"
    FAILED = "failed"
    SUCCEEDED = "successful"
    ADD_REF_DATA = "add_ref_data"
    DATA = "data"


class ChoreographyNotification:
    __slots__ = ("mode", "action", "payload")

    _REQUIRED_KEYS = {"subject"}

    def __init__(self, mode: ChoreographyMode, action: ChoreographyAction, **payload):
        self.mode = mode
        self.action = action
        self.payload = payload

    @property
    def subject(self) -> str:
        return f"{self.mode.value}.{self.action.value}"

    def __getitem__(self, key: str) -> T.Any:
        return self.payload.__getitem__(key)

    def get(self, key: str, default_value) -> T.Any:
        return self.payload.get(key, default_value)

    def to_dict(self) -> dict:
        return {"subject": self.subject, **self.payload}

    @staticmethod
    def from_dict(
        note: dict, allow_extra_keys: bool = False
    ) -> "ChoreographyNotification":
        cls = ChoreographyNotification
        note = note.copy()
        keys = set(note.keys())

        missing_required_keys = cls._REQUIRED_KEYS.difference(keys)
        if missing_required_keys:
            raise ValueError(
                f"Notification missing required keys: {missing_required_keys}"
            )

        mode, action = note["subject"].split(".")
        del note["subject"]
        return ChoreographyNotification(
            mode=ChoreographyMode(mode), action=ChoreographyAction(action), **note
        )


class CalibrationChoreographyPlugin(Plugin):
    """Base class for all calibration routines"""

    _THUMBNAIL_COLOR_ON = (0.3, 0.2, 1.0, 0.9)
    __registered_choreography_plugins = {}

    order = 0.3
    icon_chr = chr(0xEC14)
    icon_font = "pupil_icons"
    uniqueness = "by_base_class"

    # Public

    label = None

    """Controlls wheather the choreography plugin is shown in the user selection list.
    """
    is_user_selectable = True

    """Controlls wheather calibration and accuracy test buttons are visible.
    """
    shows_action_buttons = True

    """Controlls wheather the choreography plugin is persistent across sessions.
    """
    is_session_persistent = True

    @classmethod
    def selection_label(cls) -> str:
        return cls.label

    @classmethod
    def selection_order(cls) -> float:
        return float("inf")

    @classmethod
    def supported_gazer_classes(cls):
        gazers = registered_gazer_classes()
        # By default, HMD gazers are not supported by regular choreographies
        gazers = [g for g in gazers if not issubclass(g, GazerHMD3D)]
        return gazers

    @classmethod
    def user_selectable_gazer_classes(cls):
        gazer_classes = cls.supported_gazer_classes()
        gazer_classes = sorted(gazer_classes, key=lambda g: g.label)
        return gazer_classes

    @classmethod
    def is_user_selection_for_gazer_enabled(cls) -> bool:
        return len(cls.user_selectable_gazer_classes()) > 1

    @classmethod
    def default_selected_gazer_class(cls):
        if default_gazer_class in cls.user_selectable_gazer_classes():
            return default_gazer_class
        else:
            return cls.user_selectable_gazer_classes()[0]

    @classmethod
    def parse_pretty_class_name(cls) -> str:
        if cls.label:
            return cls.label
        else:
            raise NotImplementedError(
                f'{cls} must implement a "label" class property')

    @staticmethod
    def registered_choreographies_by_label() -> (
        T.Mapping[str, "CalibrationChoreographyPlugin"]
    ):
        return dict(CalibrationChoreographyPlugin.__registered_choreography_plugins)

    @classmethod
    def user_selectable_choreography_classes(cls):
        choreo_classes = cls.registered_choreographies_by_label().values()
        choreo_classes = filter(lambda c: c.is_user_selectable, choreo_classes)
        # First sort alphabetically by selection_label, then sort by selection_order
        choreo_classes = sorted(
            choreo_classes, key=lambda c: c.selection_label())
        choreo_classes = sorted(
            choreo_classes, key=lambda c: c.selection_order())
        return choreo_classes

    @classmethod
    def should_register(cls) -> bool:
        return True

    def __init_subclass__(cls, *args, **kwargs):
        super().__init_subclass__(*args, **kwargs)
        if not cls.should_register():
            # If the class label is explicitly saying that it shouldn't be registered,
            # Skip the class registration; this is usefull for abstract superclasses.
            return

        store = CalibrationChoreographyPlugin.__registered_choreography_plugins

        assert isinstance(
            cls.label, str
        ), f'Calibration choreography plugin subclass {cls.__name__} must overwrite string class property "label"'

        assert (
            cls.label not in store.keys()
        ), f'Calibration choreography plugin already exists for label "{cls.label}"'

        store[cls.label] = cls

    def __init__(self, g_pool, selected_gazer_class_name=None):
        if selected_gazer_class_name is not None:
            supported_gazers_by_name = {
                g.__name__: g for g in self.supported_gazer_classes()
            }
            selected_gazer_class = supported_gazers_by_name.get(
                selected_gazer_class_name, None
            )
            if selected_gazer_class is None:
                logger.debug(
                    f'Selected gazer class "{selected_gazer_class_name}" is not supported by "{self.__class__.__name__}" choreography'
                )
        else:
            selected_gazer_class = None

        super().__init__(g_pool)

        self.__is_active = False
        self.__ref_list = []
        self.__pupil_list = []

        self.__current_mode = ChoreographyMode.CALIBRATION
        self.selected_gazer_class = selected_gazer_class

        self.__choreography_ui_selector = None
        self.__gazer_ui_selector = None
        self.__ui_button_calibration = None
        self.__ui_button_validation = None

    def cleanup(self):
        pass

    @property
    def current_mode(self) -> ChoreographyMode:
        return self.__current_mode

    @property
    def is_active(self) -> bool:
        return self.__is_active

    @property
    def selected_choreography_class(self):
        return self.__class__

    @selected_choreography_class.setter
    def selected_choreography_class(self, cls):
        self._start_plugin(
            cls, selected_gazer_class_name=self.selected_gazer_class.__name__
        )

    @property
    def selected_gazer_class(self):
        return self.__selected_gazer_class

    @selected_gazer_class.setter
    def selected_gazer_class(self, cls):
        if (cls is None) or (cls not in self.supported_gazer_classes()):
            default_cls = self.default_selected_gazer_class()
            if cls is not None:
                logger.debug(
                    f'Selected gazer "{cls.__name__}" not supported by {self.__class__.__name__} choreography; using default gazer "{default_cls.__name__}"'
                )
            cls = default_cls
        self.__selected_gazer_class = cls
        self._update_gazer_description_ui_text()

    @property
    def status_text(self) -> str:
        ui_button = self.__mode_button(self.current_mode)
        return ui_button.status_text or ""

    @status_text.setter
    def status_text(self, value: T.Any):
        value = str(value).strip() if value else ""
        ui_button = self.__mode_button(self.current_mode)
        if ui_button:
            ui_button.status_text = value

    @property
    def pupil_list(self) -> T.List[dict]:
        return self.__pupil_list

    @property
    def ref_list(self) -> T.List[dict]:
        return self.__ref_list

    @pupil_list.setter
    def pupil_list(self, value):
        self.__pupil_list = value

    @ref_list.setter
    def ref_list(self, value):
        self.__ref_list = value

    def on_choreography_started(self, mode: ChoreographyMode):
        self.notify_all(
            ChoreographyNotification(
                mode=mode,
                action=ChoreographyAction.STARTED,
            ).to_dict()
        )

    def on_choreography_stopped(self, mode: ChoreographyMode):
        self.notify_all(
            ChoreographyNotification(
                mode=mode, action=ChoreographyAction.STOPPED
            ).to_dict()
        )

    def on_choreography_successfull(
        self, mode: ChoreographyMode, pupil_list: list, ref_list: list
    ):
        if mode == ChoreographyMode.CALIBRATION:
            calib_data = {"ref_list": ref_list, "pupil_list": pupil_list}
            self._start_plugin(self.selected_gazer_class,
                               calib_data=calib_data)
        elif mode == ChoreographyMode.VALIDATION:
            assert self.g_pool.active_gaze_mapping_plugin is not None
            gazer_class = self.g_pool.active_gaze_mapping_plugin.__class__
            gazer_params = self.g_pool.active_gaze_mapping_plugin.get_params()

            self._start_plugin("Accuracy_Visualizer")
            self.notify_all(
                ChoreographyNotification(
                    mode=ChoreographyMode.VALIDATION,
                    action=ChoreographyAction.DATA,
                    gazer_class_name=gazer_class.__name__,
                    gazer_params=gazer_params,
                    pupil_list=pupil_list,
                    ref_list=ref_list,
                    timestamp=self.g_pool.get_timestamp(),
                    record=True,
                ).to_dict()
            )
        else:
            raise UnsupportedChoreographyModeError(mode)

    # Public - Plugin

    @classmethod
    def base_class(cls):
        # This ensures that all choreography plugins return the same base class,
        # even choreographies that subclass concrete choreography implementations.
        return CalibrationChoreographyPlugin

    @classmethod
    def _choreography_description_text(cls) -> str:
        return ""

    def _init_custom_menu_ui_elements(self) -> list:
        return []

    def _update_gazer_description_ui_text(self):
        try:
            ui_text = self.__ui_gazer_description_text
        except AttributeError:
            return
        ui_text.text = self.selected_gazer_class._gazer_description_text()

    def init_ui(self):
        from pyglui import ui

        desc_text = ui.Info_Text(self._choreography_description_text())

        self.__ui_selector_choreography = ui.Selector(
            "selected_choreography_class",
            self,
            label="Choreography",
            selection_getter=self.__choreography_selection_getter,
        )

        self.__ui_selector_gazer = ui.Selector(
            "selected_gazer_class",
            self,
            label="Gaze Mapping",
            labels=[g.label for g in self.user_selectable_gazer_classes()],
            selection=self.user_selectable_gazer_classes(),
        )

        self.__ui_gazer_description_text = ui.Info_Text("")
        self._update_gazer_description_ui_text()

        best_practices_text = ui.Info_Text(
            "Read more about best practices at docs.pupil-labs.com"
        )

        custom_ui_elements = self._init_custom_menu_ui_elements()

        super().init_ui()
        self.add_menu()
        self.menu.label = self.label
        self.menu_icon.order = self.order
        self.menu_icon.tooltip = "Calibration"

        # Construct menu UI
        self.menu.append(self.__ui_selector_choreography)
        self.menu.append(desc_text)
        if len(custom_ui_elements) > 0:
            self.menu.append(ui.Separator())
            for ui_elem in custom_ui_elements:
                self.menu.append(ui_elem)
            self.menu.append(ui.Separator())
        else:
            self.menu.append(ui.Separator())
        self.menu.append(self.__ui_selector_gazer)
        self.menu.append(self.__ui_gazer_description_text)
        self.menu.append(best_practices_text)

        if self.shows_action_buttons:

            def calibration_setter(should_be_on):
                self.__signal_should_toggle_processing(
                    should_be_on=should_be_on, mode=ChoreographyMode.CALIBRATION
                )

            def validation_setter(should_be_on):
                self.__signal_should_toggle_processing(
                    should_be_on=should_be_on, mode=ChoreographyMode.VALIDATION
                )

            self.__ui_button_calibration = ui.Thumb(
                "is_active",
                self,
                label="C",
                hotkey=Hotkey.GAZE_CALIBRATION_CAPTURE_HOTKEY(),
                setter=calibration_setter,
                on_color=self._THUMBNAIL_COLOR_ON,
            )

            self.__ui_button_validation = ui.Thumb(
                "is_active",
                self,
                label="T",
                hotkey=Hotkey.GAZE_VALIDATION_CAPTURE_HOTKEY(),
                setter=validation_setter,
                on_color=self._THUMBNAIL_COLOR_ON,
            )

            self.__toggle_mode_button_visibility(
                is_visible=True, mode=ChoreographyMode.CALIBRATION
            )
            self.__toggle_mode_button_visibility(
                is_visible=True, mode=ChoreographyMode.VALIDATION
            )

    def update_ui(self):
        self.__ui_selector_gazer.read_only = (
            not self.is_user_selection_for_gazer_enabled()
        )
        if self.shows_action_buttons:
            self.__ui_button_validation.read_only = (
                self.g_pool.active_gaze_mapping_plugin is None
            )

    def deinit_ui(self):
        """Gets called when the plugin get terminated, either voluntarily or forced."""
        if self.is_active:
            self._perform_stop()
        self.remove_menu()
        for mode in ChoreographyMode:
            self.__toggle_mode_button_visibility(is_visible=False, mode=mode)
        self.__choreography_ui_selector = None
        self.__gazer_ui_selector = None
        self.__ui_button_calibration = None
        self.__ui_button_validation = None

    def recent_events(self, events):
        if self.g_pool.app == "capture":
            # UI is only initialized in Capture. In other applications, i.e. Service,
            # calling this function will crash with an AttributeError.
            self.update_ui()

    def on_notify(self, note_dict):
        """Handles choreography notifications

        Reacts to notifications:
           ``calibration.should_start``: Starts the calibration procedure
           ``calibration.should_stop``: Stops the calibration procedure
           ``calibration.add_ref_data``: Adds reference data

        Emits notifications:
            ``calibration.started``: Calibration procedure started
            ``calibration.stopped``: Calibration procedure stopped
            ``calibration.failed``: Calibration failed
            ``calibration.successful``: Calibration succeeded

        Args:
            note_dict (dict): Notification dictionary
        """
        try:
            note = ChoreographyNotification.from_dict(note_dict)
        except ValueError:
            return  # Unknown/unexpected notification, not handling it

        if note.action == ChoreographyAction.SHOULD_START:
            if self.is_active:
                logger.warning(f"{self.current_mode.label} already running.")
            else:
                self.__current_mode = note.mode
                self._perform_start()

        if note.action == ChoreographyAction.ADD_REF_DATA:
            if self.is_active:
                pass  # No-op; each choreography should handle it independently
            else:
                logger.error(
                    "Ref data can only be added when calibration is running.")

        if note.action == ChoreographyAction.SHOULD_STOP:
            if not self.is_active:
                logger.debug(f"{self.current_mode.label} already stopped.")
            else:
                self._perform_stop()

    # Internal

    def _signal_should_start(self, mode: ChoreographyMode):
        self.notify_all(
            ChoreographyNotification(
                mode=mode, action=ChoreographyAction.SHOULD_START
            ).to_dict()
        )

    def _signal_should_stop(self, mode: ChoreographyMode):
        self.notify_all(
            ChoreographyNotification(
                mode=mode, action=ChoreographyAction.SHOULD_STOP
            ).to_dict()
        )

    def _perform_start(self):
        if self.__is_active:
            logger.debug(
                "[PROGRAMMING ERROR] Called _perform_start on an already active "
                "calibration choreography."
            )
            return

        current_mode = self.__current_mode

        logger.info(f"Starting  {current_mode.label}")
        audio.tink()

        # Set the calibration choreography state

        self.__is_active = True
        self.__ref_list = []
        self.__pupil_list = []

        # Set the calibration choreography UI

        # Hide all buttons for the mode buttons that are not currently used
        for mode in list(ChoreographyMode):
            if self.__current_mode != mode:
                self.__toggle_mode_button_visibility(
                    is_visible=False, mode=mode)

        # Call relevant callbacks

        self.on_choreography_started(mode=current_mode)

    def _perform_stop(self):
        if not self.__is_active:
            logger.debug(
                "[PROGRAMMING ERROR] Called _perform_stop on an already inactive "
                "calibration choreography."
            )
            return

        if self.g_pool.app == "capture":
            # Reset the main window size to trigger a redraw with correct size and scale
            # Only run in Capture to fix https://github.com/pupil-labs/pupil/issues/2119
            self.g_pool.trigger_main_window_redraw()

        current_mode = self.__current_mode
        pupil_list = self.__pupil_list
        ref_list = self.__ref_list

        logger.info(f"Stopping  {current_mode.label}")
        audio.tink()

        # Set the calibration choreography state

        self.__is_active = False
        self.__ref_list = []
        self.__pupil_list = []

        # Set the calibration choreography UI

        self.status_text = None

        # Show all buttons for all the modes
        for mode in list(ChoreographyMode):
            self.__toggle_mode_button_visibility(is_visible=True, mode=mode)

        # Call relevant callbacks

        self.on_choreography_stopped(mode=current_mode)

        self.on_choreography_successfull(
            mode=current_mode, pupil_list=pupil_list, ref_list=ref_list
        )

    def _start_plugin(self, plugin_cls_or_name, **kwargs):
        if isinstance(plugin_cls_or_name, object.__class__):
            plugin_name = plugin_cls_or_name.__name__
        elif isinstance(plugin_cls_or_name, str):
            plugin_name = plugin_cls_or_name
        else:
            raise ValueError(
                f"Expected instance of type or str, but got {plugin_cls_or_name.__class__.__name__}"
            )
        self.notify_all(
            {"subject": "start_plugin", "name": plugin_name, "args": kwargs}
        )

    # Private

    @classmethod
    def __choreography_selection_getter(cls):
        selection = cls.user_selectable_choreography_classes()
        labels = [c.selection_label() for c in selection]
        return selection, labels

    def __toggle_mode_button_visibility(self, is_visible: bool, mode: ChoreographyMode):
        ui_button = self.__mode_button(mode=mode)

        if ui_button is None:
            return

        if is_visible and (ui_button not in self.g_pool.quickbar):
            # If the button should be visible, but it's not - add to quickbar
            if mode == ChoreographyMode.CALIBRATION:
                self.g_pool.quickbar.insert(0, self.__ui_button_calibration)
            elif mode == ChoreographyMode.VALIDATION:
                # Always place the accuracy test button first, but after the calibration button
                index = 1 if self.__ui_button_calibration in self.g_pool.quickbar else 0
                self.g_pool.quickbar.insert(index, self.__ui_button_validation)
            else:
                raise UnsupportedChoreographyModeError(mode)

        if (not is_visible) and (ui_button in self.g_pool.quickbar):
            # If the button should not be visible, but it is - remove from quickbar
            self.g_pool.quickbar.remove(ui_button)

    def __signal_should_toggle_processing(self, should_be_on, mode: ChoreographyMode):
        assert bool(self.is_active) != bool(should_be_on)  # Sanity check
        if should_be_on:
            self._signal_should_start(mode=mode)
        else:
            self._signal_should_stop(mode=mode)

    def __mode_button(self, mode: ChoreographyMode):
        if mode == ChoreographyMode.CALIBRATION:
            return self.__ui_button_calibration
        if mode == ChoreographyMode.VALIDATION:
            return self.__ui_button_validation
        raise UnsupportedChoreographyModeError(mode)<|MERGE_RESOLUTION|>--- conflicted
+++ resolved
@@ -15,13 +15,10 @@
 import typing as T
 
 import audio
-<<<<<<< HEAD
 from pyglui import ui
 from plugin import Plugin
 from hotkey import Hotkey
 
-=======
->>>>>>> 5e678b71
 from gaze_mapping import GazerHMD3D, default_gazer_class, registered_gazer_classes
 from gaze_mapping.gazer_base import GazerBase
 from hotkey import Hotkey
