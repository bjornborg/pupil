"""
(*)~---------------------------------------------------------------------------
Pupil - eye tracking platform
Copyright (C) Pupil Labs

Distributed under the terms of the GNU
Lesser General Public License (LGPL v3.0).
See COPYING and COPYING.LESSER for license details.
---------------------------------------------------------------------------~(*)
"""
import abc
import enum
import functools as F
import logging
import typing as T

import audio
from gaze_mapping import GazerHMD3D, default_gazer_class, registered_gazer_classes
from gaze_mapping.gazer_base import GazerBase
from hotkey import Hotkey
from plugin import Plugin

logger = logging.getLogger(__name__)


class ChoreographyMode(enum.Enum):
    CALIBRATION = "calibration"
    VALIDATION = "validation"

    @property
    def label(self) -> str:
        return self.value.replace("_", " ").title()


class UnsupportedChoreographyModeError(NotImplementedError):
    def __init__(self, mode: ChoreographyMode):
        super().__init__(f"Unknown mode {mode}")


class ChoreographyAction(enum.Enum):
    SHOULD_START = "should_start"
    SHOULD_STOP = "should_stop"
    STARTED = "started"
    STOPPED = "stopped"
    FAILED = "failed"
    SUCCEEDED = "successful"
    ADD_REF_DATA = "add_ref_data"
    DATA = "data"


class ChoreographyNotification:
    __slots__ = ("mode", "action", "payload")

    _REQUIRED_KEYS = {"subject"}

    def __init__(self, mode: ChoreographyMode, action: ChoreographyAction, **payload):
        self.mode = mode
        self.action = action
        self.payload = payload

    @property
    def subject(self) -> str:
        return f"{self.mode.value}.{self.action.value}"

    def __getitem__(self, key: str) -> T.Any:
        return self.payload.__getitem__(key)

    def get(self, key: str, default_value) -> T.Any:
        return self.payload.get(key, default_value)

    def to_dict(self) -> dict:
        return {"subject": self.subject, **self.payload}

    @staticmethod
    def from_dict(
        note: dict, allow_extra_keys: bool = False
    ) -> "ChoreographyNotification":
        cls = ChoreographyNotification
        note = note.copy()
        keys = set(note.keys())

        missing_required_keys = cls._REQUIRED_KEYS.difference(keys)
        if missing_required_keys:
            raise ValueError(
                f"Notification missing required keys: {missing_required_keys}"
            )

        mode, action = note["subject"].split(".")
        del note["subject"]
        return ChoreographyNotification(
            mode=ChoreographyMode(mode), action=ChoreographyAction(action), **note
        )


class CalibrationChoreographyPlugin(Plugin):
    """Base class for all calibration routines"""

    _THUMBNAIL_COLOR_ON = (0.3, 0.2, 1.0, 0.9)
    __registered_choreography_plugins = {}

    order = 0.3
    icon_chr = chr(0xEC14)
    icon_font = "pupil_icons"
    uniqueness = "by_base_class"

    ### Public

    label = None

    """Controlls wheather the choreography plugin is shown in the user selection list.
    """
    is_user_selectable = True

    """Controlls wheather calibration and accuracy test buttons are visible.
    """
    shows_action_buttons = True

    """Controlls wheather the choreography plugin is persistent across sessions.
    """
    is_session_persistent = True

    @classmethod
    def selection_label(cls) -> str:
        return cls.label

    @classmethod
    def selection_order(cls) -> float:
        return float("inf")

    @classmethod
    def supported_gazer_classes(cls):
        gazers = registered_gazer_classes()
        # By default, HMD gazers are not supported by regular choreographies
        gazers = [g for g in gazers if not issubclass(g, GazerHMD3D)]
        return gazers

    @classmethod
    def user_selectable_gazer_classes(cls):
        gazer_classes = cls.supported_gazer_classes()
        gazer_classes = sorted(gazer_classes, key=lambda g: g.label)
        return gazer_classes

    @classmethod
    def is_user_selection_for_gazer_enabled(cls) -> bool:
        return len(cls.user_selectable_gazer_classes()) > 1

    @classmethod
    def default_selected_gazer_class(cls):
        if default_gazer_class in cls.user_selectable_gazer_classes():
            return default_gazer_class
        else:
            return cls.user_selectable_gazer_classes()[0]

    @classmethod
    def parse_pretty_class_name(cls) -> str:
        if cls.label:
            return cls.label
        else:
            raise NotImplementedError(f'{cls} must implement a "label" class property')

    @staticmethod
    def registered_choreographies_by_label() -> (
        T.Mapping[str, "CalibrationChoreographyPlugin"]
    ):
        return dict(CalibrationChoreographyPlugin.__registered_choreography_plugins)

    @classmethod
    def user_selectable_choreography_classes(cls):
        choreo_classes = cls.registered_choreographies_by_label().values()
        choreo_classes = filter(lambda c: c.is_user_selectable, choreo_classes)
        # First sort alphabetically by selection_label, then sort by selection_order
        choreo_classes = sorted(choreo_classes, key=lambda c: c.selection_label())
        choreo_classes = sorted(choreo_classes, key=lambda c: c.selection_order())
        return choreo_classes

    @classmethod
    def should_register(cls) -> bool:
        return True

    def __init_subclass__(cls, *args, **kwargs):
        super().__init_subclass__(*args, **kwargs)
        if not cls.should_register():
            # If the class label is explicitly saying that it shouldn't be registered,
            # Skip the class registration; this is usefull for abstract superclasses.
            return

        store = CalibrationChoreographyPlugin.__registered_choreography_plugins

        assert isinstance(
            cls.label, str
        ), f'Calibration choreography plugin subclass {cls.__name__} must overwrite string class property "label"'

        assert (
            cls.label not in store.keys()
        ), f'Calibration choreography plugin already exists for label "{cls.label}"'

        store[cls.label] = cls

    def __init__(self, g_pool, selected_gazer_class_name=None):
        if selected_gazer_class_name is not None:
            supported_gazers_by_name = {
                g.__name__: g for g in self.supported_gazer_classes()
            }
            selected_gazer_class = supported_gazers_by_name.get(
                selected_gazer_class_name, None
            )
            if selected_gazer_class is None:
                logger.debug(
                    f'Selected gazer class "{selected_gazer_class_name}" is not supported by "{self.__class__.__name__}" choreography'
                )
        else:
            selected_gazer_class = None

        super().__init__(g_pool)

        self.__is_active = False
        self.__ref_list = []
        self.__pupil_list = []

        self.__current_mode = ChoreographyMode.CALIBRATION
        self.selected_gazer_class = selected_gazer_class

        self.__choreography_ui_selector = None
        self.__gazer_ui_selector = None
        self.__ui_button_calibration = None
        self.__ui_button_validation = None

    def cleanup(self):
        pass

    @property
    def current_mode(self) -> ChoreographyMode:
        return self.__current_mode

    @property
    def is_active(self) -> bool:
        return self.__is_active

    @property
    def selected_choreography_class(self):
        return self.__class__

    @selected_choreography_class.setter
    def selected_choreography_class(self, cls):
        self._start_plugin(
            cls, selected_gazer_class_name=self.selected_gazer_class.__name__
        )

    @property
    def selected_gazer_class(self):
        return self.__selected_gazer_class

    @selected_gazer_class.setter
    def selected_gazer_class(self, cls):
        if (cls is None) or (cls not in self.supported_gazer_classes()):
            default_cls = self.default_selected_gazer_class()
            if cls is not None:
                logger.debug(
                    f'Selected gazer "{cls.__name__}" not supported by {self.__class__.__name__} choreography; using default gazer "{default_cls.__name__}"'
                )
            cls = default_cls
        self.__selected_gazer_class = cls
        self._update_gazer_description_ui_text()

    @property
    def status_text(self) -> str:
        ui_button = self.__mode_button(self.current_mode)
        return ui_button.status_text or ""

    @status_text.setter
    def status_text(self, value: T.Any):
        value = str(value).strip() if value else ""
        ui_button = self.__mode_button(self.current_mode)
        if ui_button:
            ui_button.status_text = value

    @property
    def pupil_list(self) -> T.List[dict]:
        return self.__pupil_list

    @property
    def ref_list(self) -> T.List[dict]:
        return self.__ref_list

    @pupil_list.setter
    def pupil_list(self, value):
        self.__pupil_list = value

    @ref_list.setter
    def ref_list(self, value):
        self.__ref_list = value

    def on_choreography_started(self, mode: ChoreographyMode):
        self.notify_all(
            ChoreographyNotification(
                mode=mode,
                action=ChoreographyAction.STARTED,
            ).to_dict()
        )

    def on_choreography_stopped(self, mode: ChoreographyMode):
        self.notify_all(
            ChoreographyNotification(
                mode=mode, action=ChoreographyAction.STOPPED
            ).to_dict()
        )

    def on_choreography_successfull(
        self, mode: ChoreographyMode, pupil_list: list, ref_list: list
    ):
        if mode == ChoreographyMode.CALIBRATION:
            calib_data = {"ref_list": ref_list, "pupil_list": pupil_list}
            self._start_plugin(self.selected_gazer_class, calib_data=calib_data)
        elif mode == ChoreographyMode.VALIDATION:
            assert self.g_pool.active_gaze_mapping_plugin is not None
            gazer_class = self.g_pool.active_gaze_mapping_plugin.__class__
            gazer_params = self.g_pool.active_gaze_mapping_plugin.get_params()

            self._start_plugin("Accuracy_Visualizer")
            self.notify_all(
                ChoreographyNotification(
                    mode=ChoreographyMode.VALIDATION,
                    action=ChoreographyAction.DATA,
                    gazer_class_name=gazer_class.__name__,
                    gazer_params=gazer_params,
                    pupil_list=pupil_list,
                    ref_list=ref_list,
                    timestamp=self.g_pool.get_timestamp(),
                    record=True,
                ).to_dict()
            )
        else:
            raise UnsupportedChoreographyModeError(mode)

    ### Public - Plugin

    @classmethod
    def base_class(cls):
        # This ensures that all choreography plugins return the same base class,
        # even choreographies that subclass concrete choreography implementations.
        return CalibrationChoreographyPlugin

    @classmethod
    def _choreography_description_text(cls) -> str:
        return ""

    def _init_custom_menu_ui_elements(self) -> list:
        return []

    def _update_gazer_description_ui_text(self):
        try:
            ui_text = self.__ui_gazer_description_text
        except AttributeError:
            return
        ui_text.text = self.selected_gazer_class._gazer_description_text()

    def init_ui(self):
<<<<<<< HEAD
        from pyglui import ui

=======
>>>>>>> a4e43066
        desc_text = ui.Info_Text(self._choreography_description_text())

        self.__ui_selector_choreography = ui.Selector(
            "selected_choreography_class",
            self,
            label="Choreography",
            selection_getter=self.__choreography_selection_getter,
        )

        self.__ui_selector_gazer = ui.Selector(
            "selected_gazer_class",
            self,
            label="Gaze Mapping",
            labels=[g.label for g in self.user_selectable_gazer_classes()],
            selection=self.user_selectable_gazer_classes(),
        )

        self.__ui_gazer_description_text = ui.Info_Text("")
        self._update_gazer_description_ui_text()

        best_practices_text = ui.Info_Text(
            "Read more about best practices at docs.pupil-labs.com"
        )

        custom_ui_elements = self._init_custom_menu_ui_elements()

        super().init_ui()
        self.add_menu()
        self.menu.label = self.label
        self.menu_icon.order = self.order
        self.menu_icon.tooltip = "Calibration"

        # Construct menu UI
        self.menu.append(self.__ui_selector_choreography)
        self.menu.append(desc_text)
        if len(custom_ui_elements) > 0:
            self.menu.append(ui.Separator())
            for ui_elem in custom_ui_elements:
                self.menu.append(ui_elem)
            self.menu.append(ui.Separator())
        else:
            self.menu.append(ui.Separator())
        self.menu.append(self.__ui_selector_gazer)
        self.menu.append(self.__ui_gazer_description_text)
        self.menu.append(best_practices_text)

        if self.shows_action_buttons:

            def calibration_setter(should_be_on):
                self.__signal_should_toggle_processing(
                    should_be_on=should_be_on, mode=ChoreographyMode.CALIBRATION
                )

            def validation_setter(should_be_on):
                self.__signal_should_toggle_processing(
                    should_be_on=should_be_on, mode=ChoreographyMode.VALIDATION
                )

            self.__ui_button_calibration = ui.Thumb(
                "is_active",
                self,
                label="C",
                hotkey=Hotkey.GAZE_CALIBRATION_CAPTURE_HOTKEY(),
                setter=calibration_setter,
                on_color=self._THUMBNAIL_COLOR_ON,
            )

            self.__ui_button_validation = ui.Thumb(
                "is_active",
                self,
                label="T",
                hotkey=Hotkey.GAZE_VALIDATION_CAPTURE_HOTKEY(),
                setter=validation_setter,
                on_color=self._THUMBNAIL_COLOR_ON,
            )

            self.__toggle_mode_button_visibility(
                is_visible=True, mode=ChoreographyMode.CALIBRATION
            )
            self.__toggle_mode_button_visibility(
                is_visible=True, mode=ChoreographyMode.VALIDATION
            )

    def update_ui(self):
        self.__ui_selector_gazer.read_only = (
            not self.is_user_selection_for_gazer_enabled()
        )
        if self.shows_action_buttons:
            self.__ui_button_validation.read_only = (
                self.g_pool.active_gaze_mapping_plugin is None
            )

    def deinit_ui(self):
        """Gets called when the plugin get terminated, either voluntarily or forced."""
        if self.is_active:
            self._perform_stop()
        self.remove_menu()
        for mode in ChoreographyMode:
            self.__toggle_mode_button_visibility(is_visible=False, mode=mode)
        self.__choreography_ui_selector = None
        self.__gazer_ui_selector = None
        self.__ui_button_calibration = None
        self.__ui_button_validation = None

    def recent_events(self, events):
        if self.g_pool.app == "capture":
            # UI is only initialized in Capture. In other applications, i.e. Service,
            # calling this function will crash with an AttributeError.
            self.update_ui()

    def on_notify(self, note_dict):
        """Handles choreography notifications

        Reacts to notifications:
           ``calibration.should_start``: Starts the calibration procedure
           ``calibration.should_stop``: Stops the calibration procedure
           ``calibration.add_ref_data``: Adds reference data

        Emits notifications:
            ``calibration.started``: Calibration procedure started
            ``calibration.stopped``: Calibration procedure stopped
            ``calibration.failed``: Calibration failed
            ``calibration.successful``: Calibration succeeded

        Args:
            note_dict (dict): Notification dictionary
        """
        try:
            note = ChoreographyNotification.from_dict(note_dict)
        except ValueError:
            return  # Unknown/unexpected notification, not handling it

        if note.action == ChoreographyAction.SHOULD_START:
            if self.is_active:
                logger.warning(f"{self.current_mode.label} already running.")
            else:
                self.__current_mode = note.mode
                self._perform_start()

        if note.action == ChoreographyAction.ADD_REF_DATA:
            if self.is_active:
                pass  # No-op; each choreography should handle it independently
            else:
                logger.error("Ref data can only be added when calibration is running.")

        if note.action == ChoreographyAction.SHOULD_STOP:
            if not self.is_active:
                logger.debug(f"{self.current_mode.label} already stopped.")
            else:
                self._perform_stop()

    ### Internal

    def _signal_should_start(self, mode: ChoreographyMode):
        self.notify_all(
            ChoreographyNotification(
                mode=mode, action=ChoreographyAction.SHOULD_START
            ).to_dict()
        )

    def _signal_should_stop(self, mode: ChoreographyMode):
        self.notify_all(
            ChoreographyNotification(
                mode=mode, action=ChoreographyAction.SHOULD_STOP
            ).to_dict()
        )

    def _perform_start(self):
        if self.__is_active:
            logger.debug(
                "[PROGRAMMING ERROR] Called _perform_start on an already active "
                "calibration choreography."
            )
            return

        current_mode = self.__current_mode

        logger.info(f"Starting  {current_mode.label}")
        audio.tink()

        ### Set the calibration choreography state

        self.__is_active = True
        self.__ref_list = []
        self.__pupil_list = []

        ### Set the calibration choreography UI

        # Hide all buttons for the mode buttons that are not currently used
        for mode in list(ChoreographyMode):
            if self.__current_mode != mode:
                self.__toggle_mode_button_visibility(is_visible=False, mode=mode)

        ### Call relevant callbacks

        self.on_choreography_started(mode=current_mode)

    def _perform_stop(self):
        if not self.__is_active:
            logger.debug(
                "[PROGRAMMING ERROR] Called _perform_stop on an already inactive "
                "calibration choreography."
            )
            return

        if self.g_pool.app == "capture":
            # Reset the main window size to trigger a redraw with correct size and scale
            # Only run in Capture to fix https://github.com/pupil-labs/pupil/issues/2119
            self.g_pool.trigger_main_window_redraw()

        current_mode = self.__current_mode
        pupil_list = self.__pupil_list
        ref_list = self.__ref_list

        logger.info(f"Stopping  {current_mode.label}")
        audio.tink()

        ### Set the calibration choreography state

        self.__is_active = False
        self.__ref_list = []
        self.__pupil_list = []

        ### Set the calibration choreography UI

        self.status_text = None

        # Show all buttons for all the modes
        for mode in list(ChoreographyMode):
            self.__toggle_mode_button_visibility(is_visible=True, mode=mode)

        ### Call relevant callbacks

        self.on_choreography_stopped(mode=current_mode)

        self.on_choreography_successfull(
            mode=current_mode, pupil_list=pupil_list, ref_list=ref_list
        )

    def _start_plugin(self, plugin_cls_or_name, **kwargs):
        if isinstance(plugin_cls_or_name, object.__class__):
            plugin_name = plugin_cls_or_name.__name__
        elif isinstance(plugin_cls_or_name, str):
            plugin_name = plugin_cls_or_name
        else:
            raise ValueError(
                f"Expected instance of type or str, but got {plugin_cls_or_name.__class__.__name__}"
            )
        self.notify_all(
            {"subject": "start_plugin", "name": plugin_name, "args": kwargs}
        )

    ### Private

    @classmethod
    def __choreography_selection_getter(cls):
        selection = cls.user_selectable_choreography_classes()
        labels = [c.selection_label() for c in selection]
        return selection, labels

    def __toggle_mode_button_visibility(self, is_visible: bool, mode: ChoreographyMode):
        ui_button = self.__mode_button(mode=mode)

        if ui_button is None:
            return

        if is_visible and (ui_button not in self.g_pool.quickbar):
            # If the button should be visible, but it's not - add to quickbar
            if mode == ChoreographyMode.CALIBRATION:
                self.g_pool.quickbar.insert(0, self.__ui_button_calibration)
            elif mode == ChoreographyMode.VALIDATION:
                # Always place the accuracy test button first, but after the calibration button
                index = 1 if self.__ui_button_calibration in self.g_pool.quickbar else 0
                self.g_pool.quickbar.insert(index, self.__ui_button_validation)
            else:
                raise UnsupportedChoreographyModeError(mode)

        if (not is_visible) and (ui_button in self.g_pool.quickbar):
            # If the button should not be visible, but it is - remove from quickbar
            self.g_pool.quickbar.remove(ui_button)

    def __signal_should_toggle_processing(self, should_be_on, mode: ChoreographyMode):
        assert bool(self.is_active) != bool(should_be_on)  # Sanity check
        if should_be_on:
            self._signal_should_start(mode=mode)
        else:
            self._signal_should_stop(mode=mode)

    def __mode_button(self, mode: ChoreographyMode):
        if mode == ChoreographyMode.CALIBRATION:
            return self.__ui_button_calibration
        if mode == ChoreographyMode.VALIDATION:
            return self.__ui_button_validation
        raise UnsupportedChoreographyModeError(mode)<|MERGE_RESOLUTION|>--- conflicted
+++ resolved
@@ -355,11 +355,8 @@
         ui_text.text = self.selected_gazer_class._gazer_description_text()
 
     def init_ui(self):
-<<<<<<< HEAD
         from pyglui import ui
 
-=======
->>>>>>> a4e43066
         desc_text = ui.Info_Text(self._choreography_description_text())
 
         self.__ui_selector_choreography = ui.Selector(
