--- conflicted
+++ resolved
@@ -40,19 +40,15 @@
     identifier = "3d"
     order = 0.101
 
-<<<<<<< HEAD
+    @property
+    def pupil_detector(self):
+        return self.detect
+
     def __init__(
         self,
         g_pool=None,
         detector_mode_name=DetectorMode.blocking.name,
     ):
-=======
-    @property
-    def pupil_detector(self):
-        return self.detect
-
-    def __init__(self, g_pool=None):
->>>>>>> a9101353
         super().__init__(g_pool=g_pool)
         self.camera = CameraModel(
             focal_length=self.g_pool.capture.intrinsics.focal_length,
