"""
(*)~---------------------------------------------------------------------------
Pupil - eye tracking platform
Copyright (C) Pupil Labs

Distributed under the terms of the GNU
Lesser General Public License (LGPL v3.0).
See COPYING and COPYING.LESSER for license details.
---------------------------------------------------------------------------~(*)
"""
import logging
import re
import shutil
import tempfile
import typing as T
from pathlib import Path

import av
import file_methods as fm
import methods as m
import numpy as np
import player_methods as pm
from version_utils import parse_version

from ..info import RecordingInfoFile
from ..info import recording_info_utils as utils
from ..recording import PupilRecording
from ..recording_utils import VALID_VIDEO_EXTENSIONS, InvalidRecordingException
from . import update_utils

logger = logging.getLogger(__name__)

NEWEST_SUPPORTED_VERSION = parse_version("1.4")


def transform_invisible_to_corresponding_new_style(rec_dir: str):
    logger.info("Transform Pupil Invisible to new style recording...")
    info_json = utils.read_info_json_file(rec_dir)
    pi_version = parse_version(info_json["data_format_version"])

    if pi_version > NEWEST_SUPPORTED_VERSION:
        raise InvalidRecordingException(
            f"This version of player is too old! Please upgrade."
        )

    # elif pi_version > 3.0:
    #     ...
    # elif pi_version > 2.0:
    #     ...

    else:
        _transform_invisible_v1_0_to_pprf_2_1(rec_dir)


def _transform_invisible_v1_0_to_pprf_2_1(rec_dir: str):
    _generate_pprf_2_1_info_file(rec_dir)

    # rename info.json file to info.invisible.json
    info_json = Path(rec_dir) / "info.json"
    new_path = info_json.with_name("info.invisible.json")
    info_json.replace(new_path)

    recording = PupilRecording(rec_dir)

    # Fix broken first frame issue, if affected.
    # This needs to happend before anything else
    # to make sure the rest of the pipeline is processed correctly.
    BrokenFirstFrameRecordingIssue.patch_recording_if_affected(recording)

    # patch world.intrinsics
    # NOTE: could still be worldless at this point
    update_utils._try_patch_world_instrinsics_file(
        rec_dir, recording.files().pi().world().videos()
    )

    _rename_pi_files(recording)
    _rewrite_timestamps(recording)
    _convert_gaze(recording)


def _generate_pprf_2_1_info_file(rec_dir: str) -> RecordingInfoFile:
    info_json = utils.read_info_json_file(rec_dir)

    # Get information about recording from info.csv and info.json
    recording_uuid = info_json["recording_id"]
    start_time_system_ns = int(info_json["start_time"])
    start_time_synced_ns = int(info_json["start_time"])
    duration_ns = int(info_json["duration"])
    recording_software_name = RecordingInfoFile.RECORDING_SOFTWARE_NAME_PUPIL_INVISIBLE
    recording_software_version = info_json["app_version"]
    recording_name = utils.default_recording_name(rec_dir)
    system_info = android_system_info(info_json)

    # Create a recording info file with the new format,
    # fill out the information, validate, and return.
    new_info_file = RecordingInfoFile.create_empty_file(rec_dir, parse_version("2.1"))
    new_info_file.recording_uuid = recording_uuid
    new_info_file.start_time_system_ns = start_time_system_ns
    new_info_file.start_time_synced_ns = start_time_synced_ns
    new_info_file.duration_ns = duration_ns
    new_info_file.recording_software_name = recording_software_name
    new_info_file.recording_software_version = recording_software_version
    new_info_file.recording_name = recording_name
    new_info_file.system_info = system_info
    new_info_file.validate()
    new_info_file.save_file()


def _rename_pi_files(recording: PupilRecording):
    for pi_path, core_path in _pi_path_core_path_pairs(recording):
        pi_path.replace(core_path)  # rename with overwrite


def _pi_path_core_path_pairs(recording: PupilRecording):
    for pi_path in recording.files():
        # replace prefix based on cam_type, need to reformat part number
        match = re.match(
            r"^(?P<prefix>PI (?P<cam_type>left|right|world) v\d+ ps(?P<part>\d+))",
            pi_path.name,
        )
        if match:
            replacement_for_cam_type = {
                "right": "eye0",
                "left": "eye1",
                "world": "world",
            }
            replacement = replacement_for_cam_type[match.group("cam_type")]
            part_number = int(match.group("part"))
            if part_number > 1:
                # add zero-filled part number - 1
                # NOTE: recordings for PI start at part 1, mobile start at part 0
                replacement += f"_{part_number - 1:03}"

            core_name = pi_path.name.replace(match.group("prefix"), replacement)
            core_path = pi_path.with_name(core_name)
            yield pi_path, core_path


def _rewrite_timestamps(recording: PupilRecording):
    # Use start time from info file (instead of recording.meta_info.start_time_synced_ns)
    # to have a more precise value and avoid having a negative first timestamp when rewriting
    info_json = utils.read_pupil_invisible_info_file(recording.rec_dir)
    start_time_synced_ns = int(info_json["start_time"])

    def conversion(timestamps: np.array):
        # Subtract start_time from all times in the recording, so timestamps
        # start at 0. This is to increase precision when converting
        # timestamps to float32, e.g. for OpenGL!
        SECONDS_PER_NANOSECOND = 1e-9
        return (timestamps - start_time_synced_ns) * SECONDS_PER_NANOSECOND

    update_utils._rewrite_times(recording, dtype="<u8", conversion=conversion)


def _convert_gaze(recording: PupilRecording):
    width, height = 1088, 1080

    logger.info("Converting gaze data...")
    template_datum = {
        "topic": "gaze.pi",
        "norm_pos": None,
        "timestamp": None,
        "confidence": None,
    }
    with fm.PLData_Writer(recording.rec_dir, "gaze") as writer:
        for (x, y), ts, conf in pi_gaze_items(root_dir=recording.rec_dir):
            template_datum["timestamp"] = ts
            template_datum["norm_pos"] = m.normalize(
                (x, y), size=(width, height), flip_y=True
            )
            template_datum["confidence"] = conf
            writer.append(template_datum)
        logger.info(f"Converted {len(writer.ts_queue)} gaze positions.")


def android_system_info(info_json: dict) -> str:
    android_device_id = info_json.get("android_device_id", "?")
    android_device_name = info_json.get("android_device_name", "?")
    android_device_model = info_json.get("android_device_model", "?")
    return (
        f"Android device ID: {android_device_id}; "
        f"Android device name: {android_device_name}; "
        f"Android device model: {android_device_model}"
    )


class BrokenFirstFrameRecordingIssue:
    @classmethod
    def is_recording_affected(cls, recording: PupilRecording) -> bool:
        # If there are any world video and timestamps pairs affected - return True
        # Otherwise - False
        for _ in cls._pi_world_video_and_raw_time_affected_paths(recording):
            return True
        return False

    @classmethod
    def patch_recording_if_affected(cls, recording: PupilRecording):
        if not cls.is_recording_affected(recording=recording):
            return

        with tempfile.TemporaryDirectory() as temp_dir:
            for v_path, t_path in cls._pi_world_video_and_raw_time_affected_paths(
                recording
            ):
                temp_t_path = Path(temp_dir) / t_path.name
                temp_v_path = Path(temp_dir) / v_path.name

                # Save video, dropping first frame, to temp file
                video_format = v_path.suffix[1:]
                in_container = av.open(str(v_path), format=video_format)
                out_container = av.open(str(temp_v_path), "w", format=video_format)

                # input -> output stream mapping
                stream_mapping = {
                    in_stream: out_container.add_stream(template=in_stream)
                    for in_stream in in_container.streams
                }

                # Keep track of streams that should skip frame
                stream_should_skip_frame = {
                    in_stream: in_stream.codec_context.type == "video"
                    or in_stream.codec_context.type == "audio"
                    for in_stream in stream_mapping.keys()
                }

                for packet in in_container.demux():
                    if stream_should_skip_frame[packet.stream]:
                        # Once the stream skipped the first frame, don't skip anymore
                        stream_should_skip_frame[packet.stream] = False
                        continue
                    packet.stream = stream_mapping[packet.stream]
                    out_container.mux(packet)
                out_container.close()

                # Save raw time file, dropping first timestamp, to temp file
                ts = cls._pi_raw_time_load(t_path)
                cls._pi_raw_time_save(temp_t_path, ts[1:])

                # Overwrite old files with new ones
                v_path = v_path.with_name(v_path.stem).with_suffix(v_path.suffix)

                # pathlib.Path.replace raises an `OSError: [Errno 18] Cross-device link`
                # if the temp file is on a different device than the original. This
                # https://stackoverflow.com/a/43967659/5859392 recommends using
                # shutil.move instead (only supports pathlike in python>=3.9).
                shutil.move(str(temp_v_path), str(v_path))
                shutil.move(str(temp_t_path), str(t_path))

    @classmethod
    def _pi_world_video_and_raw_time_affected_paths(cls, recording: PupilRecording):
        # Check if the first timestamp is greater than the second timestamp from world timestamps;
        # this is a symptom of Pupil Invisible recording with broken first frame.
        # If the first timestamp is greater, remove it from the timestamps and overwrite the file.
        for v_path, ts_path in cls._pi_world_video_and_raw_time_paths(recording):
<<<<<<< HEAD
            in_container = av.open(str(v_path))
            packets = in_container.demux(video=0)

            # Try to demux the first frame.
            # This is expected to raise an error.
            # If no error is raised, ignore this video.
=======
>>>>>>> 5e678b71
            try:
                with av.open(str(v_path), format=v_path.suffix[1:]) as in_container:
                    packets = in_container.demux(video=0)

                    # Try to demux the first frame.
                    # This is expected to raise an error.
                    # If no error is raised, ignore this video.
                    try:
                        _ = next(packets).decode()
                    except av.AVError:
                        pass  # Expected
                    except StopIteration:
                        continue  # Not expected
                    else:
                        continue  # Not expected

                    # Try to demux the second frame.
                    # This is not expected to raise an error.
                    # If an error is raised, ignore this video.
                    try:
                        _ = next(packets).decode()
                    except av.AVError:
                        continue  # Not expected
                    except StopIteration:
                        continue  # Not expected
                    else:
                        pass  # Expected

                    # Check there are 2 or more raw timestamps.
                    raw_time = cls._pi_raw_time_load(ts_path)
                    if len(raw_time) < 2:
                        continue

                    yield v_path, ts_path
            except av.AVError:
                logger.exception(
                    f"Encountered an issue while reading {v_path}. "
                    "Skipping file. Transformed recording might be incomplete."
                )

    @classmethod
    def _pi_world_video_and_raw_time_paths(cls, recording: PupilRecording):
        for pi_path, core_path in _pi_path_core_path_pairs(recording):
            if not cls._is_pi_world_video_path(pi_path):
                continue

            video_path = pi_path
            raw_time_path = video_path.with_suffix(".time")

            assert raw_time_path.is_file(), f"Expected file at path: {raw_time_path}"

            yield video_path, raw_time_path

    @staticmethod
    def _is_pi_world_video_path(path):
        def match_any(target, *patterns):
            return any([re.search(pattern, str(target)) for pattern in patterns])

        is_pi_world = match_any(path.name, r"^PI world v(\d+) ps(\d+)")

        is_video = match_any(
            path.name, *[rf"\.{ext}$" for ext in VALID_VIDEO_EXTENSIONS]
        )

        return is_pi_world and is_video

    @staticmethod
    def _pi_raw_time_load(path):
        return np.fromfile(str(path), dtype="<u8")

    @staticmethod
    def _pi_raw_time_save(path, arr):
        arr.tofile(str(path))


def pi_gaze_items(root_dir):
    """Yields one (location, timestamp, confidence) triplet for each gaze point

    Pupil Invisible Companion records this information into three different sets of
    files. Their names can be matched by the following regex patterns:
        - `^gaze ps[0-9]+.raw$`
        - `^gaze ps[0-9]+.time$`
        - `^worn ps[0-9]+.raw$`

    The worn data is a stream of values of either 0 or 255, indicating that the glasses
    were (not) worn. Pupil Player maps these to gaze confidence values of 0.0 and 1.0
    respectively.

    Since all `*.time` files are converted to Pupil Player before this function is being
    called, we match the `^gaze ps[0-9]+_timestamps.npy$` pattern on the recording files
    instead. When looking for the location and worn data, the function just replaces the
    necessary parts of the timestamp file names instead of performing separate regex
    matches.

    If the recording was successfully post-processed and downloaded from Pupil Cloud, it
    will contain 200Hz-densified gaze data. This data replaces the real-time recorded
    data by Pupil Invisible Companion and is stored in three files:
        - `gaze_200hz.raw`
        - `gaze_200hz.time` (or `gaze_200hz_timestamps.npy` if upgraded)
        - `worn_200hz.raw`

    The worn data is a special case as it was introduced at different points in time to
    Pupil Invisible Companion and Pupil Cloud. In other words, it is possible that there
    is no worn data, only real-time recorded worn data, or 200 Hz worn data. The latter
    is preferred. If 200 Hz gaze data is only available with real-time recorded worn
    data, the latter is interpolated to 200 Hz using a k-nearest-neighbour (k=1)
    approach. If no worn data is available, or the numbers of worn samples and gaze
    timestamps are not consistent, Pupil Player assumes a confidence value of 1.0 for
    every gaze point.
    """
    root_dir = Path(root_dir)
    # This pattern will match any filename that:
    # - starts with "gaze ps"
    # - is followed by one or more digits
    # - ends with "_timestamps.npy"
    timestamps_realtime_pattern = r"^gaze ps[0-9]+_timestamps.npy$"
    timestamps_realtime_paths = matched_files_by_name_pattern(
        root_dir, timestamps_realtime_pattern
    )
    # Use 200hz data only if both gaze data and timestamps are available at 200hz
    raw_200hz_path = _find_raw_200hz_path(root_dir)
    timestamps_200hz_path = _find_timestamps_200hz_path(root_dir)
    if raw_200hz_path and timestamps_200hz_path:
        worn_200hz_path = _find_worn_200hz_path(root_dir)
        yield from _pi_posthoc_200hz_gaze_items(
            raw_200hz_path,
            timestamps_200hz_path,
            worn_200hz_path,
            timestamps_realtime_paths,
        )
    else:
        yield from _pi_realtime_recorded_gaze_items(timestamps_realtime_paths)


def _pi_posthoc_200hz_gaze_items(
    raw_200hz_path, timestamps_200hz_path, worn_200hz_path, timestamps_realtime_paths
):
    raw_data = _load_raw_data(raw_200hz_path)
    timestamps = _load_timestamps_data(timestamps_200hz_path)

    if worn_200hz_path is not None:
        conf_data = _load_worn_data(worn_200hz_path)
    else:
        conf_data = _find_and_load_densified_worn_data(
            timestamps, timestamps_realtime_paths
        )

    raw_data, timestamps = _equalize_length_if_necessary(raw_data, timestamps)
    conf_data = _validated_conf_data(conf_data, timestamps)
    yield from zip(raw_data, timestamps, conf_data)


def _pi_realtime_recorded_gaze_items(timestamps_realtime_paths):
    for timestamps_path in timestamps_realtime_paths:
        raw_data = _load_raw_data(_find_raw_path(timestamps_path))
        timestamps = _load_timestamps_data(timestamps_path)
        conf_data = _load_worn_data(_find_worn_path(timestamps_path))

        raw_data, timestamps = _equalize_length_if_necessary(raw_data, timestamps)
        conf_data = _validated_conf_data(conf_data, timestamps)
        yield from zip(raw_data, timestamps, conf_data)


def _find_timestamps_200hz_path(root_dir: Path):
    path = root_dir / "gaze_200hz_timestamps.npy"
    if path.is_file():
        return path
    else:
        return None


def _find_raw_200hz_path(root_dir: Path):
    path = root_dir / "gaze_200hz.raw"
    if path.is_file():
        return path
    else:
        return None


def _find_worn_200hz_path(root_dir: Path):
    path = root_dir / "worn_200hz.raw"
    if path.is_file():
        return path
    else:
        return None


def _find_raw_path(timestamps_path: Path):
    name = timestamps_path.name.replace("_timestamps", "")
    path = timestamps_path.with_name(name).with_suffix(".raw")
    assert path.is_file(), f"The file does not exist at path: {path}"
    return path


def _find_worn_path(timestamps_path: Path):
    name = timestamps_path.name
    name = name.replace("gaze", "worn")
    name = name.replace("_timestamps", "")
    path = timestamps_path.with_name(name).with_suffix(".raw")
    if path.is_file():
        return path
    else:
        return None


def _load_timestamps_data(path):
    timestamps = np.load(str(path))
    return timestamps


def _load_raw_data(path):
    raw_data = np.fromfile(str(path), "<f4")
    raw_data_dtype = raw_data.dtype
    raw_data.shape = (-1, 2)
    return np.asarray(raw_data, dtype=raw_data_dtype)


def _load_worn_data(path: Path):
    if not (path and path.exists()):
        return None

    confidences = np.fromfile(str(path), "<u1") / 255.0
    return np.clip(confidences, 0.0, 1.0)


def _find_and_load_densified_worn_data(
    timestamps_200hz, timestamps_realtime_paths: T.List[Path]
):
    if not timestamps_realtime_paths:
        return None
    # Load and densify confidence data when 200hz gaze is available, but only
    # non-200hz confidence is available
    conf_data, timestamps_realtime = _find_and_load_realtime_recorded_worn_data(
        timestamps_realtime_paths
    )
    densification_idc = pm.find_closest(timestamps_realtime, timestamps_200hz)
    return conf_data[densification_idc]


def _find_and_load_realtime_recorded_worn_data(timestamps_realtime_paths: T.List[Path]):
    # assumes at least one path in `timestamps_realtime_paths`, otherwise np.concatenate
    # will raise ValueError: need at least one array to concatenate
    assert (
        len(timestamps_realtime_paths) > 0
    ), "Requires at least one real-time recorded gaze timestamp path"
    conf_all = []
    ts_all = []
    for timestamps_path in timestamps_realtime_paths:
        ts = _load_timestamps_data(timestamps_path)
        conf_data = _load_worn_data(_find_worn_path(timestamps_path))
        conf_data = _validated_conf_data(conf_data, ts)
        conf_all.append(conf_data)
        ts_all.append(ts)
    conf_all = np.concatenate(conf_all)
    ts_all = np.concatenate(ts_all)
    return conf_all, ts_all


def _equalize_length_if_necessary(raw_data, timestamps):
    if len(raw_data) != len(timestamps):
        logger.warning(
            f"There is a mismatch between the number of raw data ({len(raw_data)}) "
            f"and the number of timestamps ({len(timestamps)})!"
        )
        size = min(len(raw_data), len(timestamps))
        raw_data = raw_data[:size]
        timestamps = timestamps[:size]
    return raw_data, timestamps


def _validated_conf_data(conf_data, timestamps):
    if conf_data is not None and len(conf_data) != len(timestamps):
        logger.warning(
            "There is a mismatch between the number of confidence data "
            f"({len(conf_data)}) and the number of timestamps ({len(timestamps)})! "
            "Not using confidence data."
        )
        conf_data = None
    if conf_data is None:
        conf_data = np.ones(len(timestamps))
    return conf_data


def matched_files_by_name_pattern(parent_dir: Path, name_pattern: str) -> T.List[Path]:
    # Get all non-recursive directory contents
    contents = filter(Path.is_file, parent_dir.iterdir())
    # Filter content that matches the name by regex pattern
    return sorted(c for c in contents if re.match(name_pattern, c.name) is not None)<|MERGE_RESOLUTION|>--- conflicted
+++ resolved
@@ -93,7 +93,8 @@
 
     # Create a recording info file with the new format,
     # fill out the information, validate, and return.
-    new_info_file = RecordingInfoFile.create_empty_file(rec_dir, parse_version("2.1"))
+    new_info_file = RecordingInfoFile.create_empty_file(
+        rec_dir, parse_version("2.1"))
     new_info_file.recording_uuid = recording_uuid
     new_info_file.start_time_system_ns = start_time_system_ns
     new_info_file.start_time_synced_ns = start_time_synced_ns
@@ -131,7 +132,8 @@
                 # NOTE: recordings for PI start at part 1, mobile start at part 0
                 replacement += f"_{part_number - 1:03}"
 
-            core_name = pi_path.name.replace(match.group("prefix"), replacement)
+            core_name = pi_path.name.replace(
+                match.group("prefix"), replacement)
             core_path = pi_path.with_name(core_name)
             yield pi_path, core_path
 
@@ -208,7 +210,8 @@
                 # Save video, dropping first frame, to temp file
                 video_format = v_path.suffix[1:]
                 in_container = av.open(str(v_path), format=video_format)
-                out_container = av.open(str(temp_v_path), "w", format=video_format)
+                out_container = av.open(
+                    str(temp_v_path), "w", format=video_format)
 
                 # input -> output stream mapping
                 stream_mapping = {
@@ -237,7 +240,8 @@
                 cls._pi_raw_time_save(temp_t_path, ts[1:])
 
                 # Overwrite old files with new ones
-                v_path = v_path.with_name(v_path.stem).with_suffix(v_path.suffix)
+                v_path = v_path.with_name(
+                    v_path.stem).with_suffix(v_path.suffix)
 
                 # pathlib.Path.replace raises an `OSError: [Errno 18] Cross-device link`
                 # if the temp file is on a different device than the original. This
@@ -252,15 +256,6 @@
         # this is a symptom of Pupil Invisible recording with broken first frame.
         # If the first timestamp is greater, remove it from the timestamps and overwrite the file.
         for v_path, ts_path in cls._pi_world_video_and_raw_time_paths(recording):
-<<<<<<< HEAD
-            in_container = av.open(str(v_path))
-            packets = in_container.demux(video=0)
-
-            # Try to demux the first frame.
-            # This is expected to raise an error.
-            # If no error is raised, ignore this video.
-=======
->>>>>>> 5e678b71
             try:
                 with av.open(str(v_path), format=v_path.suffix[1:]) as in_container:
                     packets = in_container.demux(video=0)
@@ -310,7 +305,8 @@
             video_path = pi_path
             raw_time_path = video_path.with_suffix(".time")
 
-            assert raw_time_path.is_file(), f"Expected file at path: {raw_time_path}"
+            assert raw_time_path.is_file(
+            ), f"Expected file at path: {raw_time_path}"
 
             yield video_path, raw_time_path
 
@@ -419,7 +415,8 @@
         timestamps = _load_timestamps_data(timestamps_path)
         conf_data = _load_worn_data(_find_worn_path(timestamps_path))
 
-        raw_data, timestamps = _equalize_length_if_necessary(raw_data, timestamps)
+        raw_data, timestamps = _equalize_length_if_necessary(
+            raw_data, timestamps)
         conf_data = _validated_conf_data(conf_data, timestamps)
         yield from zip(raw_data, timestamps, conf_data)
 
