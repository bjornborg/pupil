--- conflicted
+++ resolved
@@ -41,13 +41,6 @@
 
     if recording_type == RecordingType.CLOUD_CSV_EXPORT:
         raise InvalidRecordingException(
-<<<<<<< HEAD
-            "Pupil Player does not support\nPupil Cloud CSV exports"
-        )
-    if recording_type == RecordingType.NEON:
-        raise InvalidRecordingException(
-            "Pupil Player does not support\nNeon Companion recordings"
-=======
             "Pupil Cloud CSV exports\nare not supported in Pupil Player",
             recovery="Open the CSV files in the\nanalysis tool of your choice instead",
         )
@@ -55,7 +48,6 @@
         raise InvalidRecordingException(
             "Neon Companion app recordings\nare not supported in Pupil Player",
             recovery="You can view them in Pupil Cloud instead",
->>>>>>> 5e678b71
         )
 
     if recording_type == RecordingType.INVISIBLE:
