--- conflicted
+++ resolved
@@ -106,12 +106,8 @@
 
 
 class Audio_Viz_Transform:
-<<<<<<< HEAD
-    def __init__(self, rec_dir, log_scaling, sps_rate=60):
-=======
     def __init__(self, rec_dir, log_scaling=False, sps_rate=60):
         logger.debug("Audio_Viz_Transform.__init__: Loading audio")
->>>>>>> 9578de9a
         self.audio_all = iter(load_audio(rec_dir))
         self._setup_next_audio_part()
         self._first_part_start = self.audio.timestamps[0]
