--- conflicted
+++ resolved
@@ -282,7 +282,6 @@
                 topic, n = cmd_sub.recv()
                 if "notify.eye_process.should_start" in topic:
                     eye_id = n["eye_id"]
-                    pub_socket_hwm = n.get("pub_socket_hwm")
                     Process(
                         target=eye,
                         name="eye{}".format(eye_id),
@@ -297,11 +296,8 @@
                             eye_id,
                             n.get("overwrite_cap_settings"),
                             parsed_args.hide_ui,
-<<<<<<< HEAD
-                            pub_socket_hwm,
-=======
-                            parsed_args.debug,
->>>>>>> 3a6f4568
+                            parsed_args.debug,
+                            n.get("pub_socket_hwm"),
                         ),
                     ).start()
                 elif "notify.player_process.should_start" in topic:
