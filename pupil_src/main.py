"""
(*)~---------------------------------------------------------------------------
Pupil - eye tracking platform
Copyright (C) Pupil Labs

Distributed under the terms of the GNU
Lesser General Public License (LGPL v3.0).
See COPYING and COPYING.LESSER for license details.
---------------------------------------------------------------------------~(*)
"""
<<<<<<< HEAD

import os
import platform
import sys
=======
import os, sys, platform
>>>>>>> 81c83a8c

running_from_bundle = getattr(sys, "frozen", False)
if not running_from_bundle:
    pupil_base_dir = os.path.abspath(__file__).rsplit("pupil_src", 1)[0]
    sys.path.append(os.path.join(pupil_base_dir, "pupil_src", "shared_modules"))

from launchable_args import PupilArgParser

# NOTE: hyphens (-) in the CLI args are converted to underscores (_) upon parsing, so
# "--hide-ui" becomes "hide_ui" in python
default_args = {
    "debug": False,
    "profile": False,
    "version": False,
    "hide_ui": False,
    "port": 50020,
    "skip_driver_installation": False,
}
parsed_args, unknown_args = PupilArgParser().parse(running_from_bundle, **default_args)

# app version
from version_utils import get_version

app_version = get_version()
if parsed_args.version:
    running_from = "bundle" if running_from_bundle else "source"
    version_message = (
        f"Pupil {parsed_args.app.capitalize()} version {app_version} ({running_from})"
    )

    print(version_message)
    sys.exit()


def set_bundled_glfw_environ_var():
    import pathlib

    meipass = pathlib.Path(sys._MEIPASS)
    lib_path = next(meipass.glob("*glfw*"), None)
    os.environ["PYGLFW_LIBRARY"] = str(lib_path)


if running_from_bundle:
    # Specifiy user dir.
    folder_name = f"pupil_{parsed_args.app}_settings"
    user_dir = os.path.expanduser(os.path.join("~", folder_name))

    # set libglfw env variable to prevent endless version check loop within pyglfw
    set_bundled_glfw_environ_var()
else:
    # Specifiy user dir.
    user_dir = os.path.join(pupil_base_dir, f"{parsed_args.app}_settings")

    # Add pupil_external binaries to PATH
    if platform.system() == "Windows":
        import os
        import pathlib

        path_external = (
            pathlib.Path(__file__) / ".." / ".." / "pupil_external"
        ).resolve()
        print(f"Adding {path_external} to PATH")
        os.environ["PATH"] += f"{os.pathsep}{path_external}"

# create folder for user settings, tmp data
if not os.path.isdir(user_dir):
    os.mkdir(user_dir)

# create folder for user plugins
plugin_dir = os.path.join(user_dir, "plugins")
if not os.path.isdir(plugin_dir):
    os.mkdir(plugin_dir)

from ctypes import c_bool, c_double

# threading and processing
from multiprocessing import (
    Process,
    Value,
    active_children,
    freeze_support,
    set_start_method,
)
from threading import Thread

# time
from time import time

# networking
import zmq
import zmq_tools

# os utilities
from os_utils import Prevent_Idle_Sleep

# functions to run in seperate processes
if parsed_args.profile:
    from launchables.eye import eye_profiled as eye
    from launchables.player import player_profiled as player
    from launchables.service import service_profiled as service
    from launchables.world import world_profiled as world
else:
    from launchables.world import world
    from launchables.service import service
    from launchables.eye import eye
    from launchables.player import player

from launchables.marker_detectors import circle_detector
from launchables.player import player_drop


def clear_settings(user_dir):
    import glob
    import os
    import time

    time.sleep(1.0)
    for f in glob.glob(os.path.join(user_dir, "user_settings_*")):
        print(f"Clearing {f}...")
        os.remove(f)
    time.sleep(5)


def launcher():
    """Starts eye processes. Hosts the IPC Backbone and Logging functions.

    Reacts to notifications:
       ``launcher_process.should_stop``: Stops the launcher process
       ``eye_process.should_start``: Starts the eye process
    """

    # Reliable msg dispatch to the IPC via push bridge.
    def pull_pub(ipc_pub_url, pull):
        ctx = zmq.Context.instance()
        pub = ctx.socket(zmq.PUB)
        pub.connect(ipc_pub_url)

        while True:
            m = pull.recv_multipart()
            pub.send_multipart(m)

    # The delay proxy handles delayed notififications.
    def delay_proxy(ipc_pub_url, ipc_sub_url):
        ctx = zmq.Context.instance()
        sub = zmq_tools.Msg_Receiver(ctx, ipc_sub_url, ("delayed_notify",))
        pub = zmq_tools.Msg_Dispatcher(ctx, ipc_pub_url)
        poller = zmq.Poller()
        poller.register(sub.socket, zmq.POLLIN)
        waiting_notifications = {}

        TOPIC_CUTOFF = len("delayed_")

        while True:
            if poller.poll(timeout=250):
                # Recv new delayed notification and store it.
                topic, n = sub.recv()
                n["__notify_time__"] = time() + n["delay"]
                waiting_notifications[n["subject"]] = n
            # When a notifications time has come, pop from dict and send it as notification
            for s, n in list(waiting_notifications.items()):
                if n["__notify_time__"] < time():
                    n["topic"] = n["topic"][TOPIC_CUTOFF:]
                    del n["__notify_time__"]
                    del n["delay"]
                    del waiting_notifications[s]
                    pub.notify(n)

    # Recv log records from other processes.
    def log_loop(ipc_sub_url, log_level_debug):
        import logging

        from rich.logging import RichHandler

        # Get the root logger
        logger = logging.getLogger()
        # set log level
        logger.setLevel(logging.NOTSET)
        # Stream to file
        fh = logging.FileHandler(
            os.path.join(user_dir, f"{parsed_args.app}.log"),
            mode="w",
            encoding="utf-8",
        )
        fh.setFormatter(
            logging.Formatter(
                "%(asctime)s - %(processName)s - [%(levelname)s] %(name)s: %(message)s"
            )
        )
        logger.addHandler(fh)
        # Stream to console.

        ch = RichHandler(
            level=logging.DEBUG if log_level_debug else logging.INFO,
            rich_tracebacks=False,
        )
        ch.setFormatter(logging.Formatter("%(processName)s - %(name)s: %(message)s"))

        logger.addHandler(ch)
        # IPC setup to receive log messages. Use zmq_tools.ZMQ_handler to send messages to here.
        sub = zmq_tools.Msg_Receiver(zmq.Context(), ipc_sub_url, topics=("logging",))
        while True:
            topic, msg = sub.recv()
            record = logging.makeLogRecord(msg)
            logger.handle(record)

    ## IPC
    timebase = Value(c_double, 0)
    eye_procs_alive = Value(c_bool, 0), Value(c_bool, 0)

    zmq_ctx = zmq.Context()

    # Let the OS choose the IP and PORT
    ipc_pub_url = "tcp://*:*"
    ipc_sub_url = "tcp://*:*"
    ipc_push_url = "tcp://*:*"

    # Binding IPC Backbone Sockets to URLs.
    # They are used in the threads started below.
    # Using them in the main thread is not allowed.
    xsub_socket = zmq_ctx.socket(zmq.XSUB)
    xsub_socket.bind(ipc_pub_url)
    ipc_pub_url = xsub_socket.last_endpoint.decode("utf8").replace(
        "0.0.0.0", "127.0.0.1"
    )

    xpub_socket = zmq_ctx.socket(zmq.XPUB)
    xpub_socket.bind(ipc_sub_url)
    ipc_sub_url = xpub_socket.last_endpoint.decode("utf8").replace(
        "0.0.0.0", "127.0.0.1"
    )

    pull_socket = zmq_ctx.socket(zmq.PULL)
    pull_socket.bind(ipc_push_url)
    ipc_push_url = pull_socket.last_endpoint.decode("utf8").replace(
        "0.0.0.0", "127.0.0.1"
    )

    # Starting communication threads:
    # A ZMQ Proxy Device serves as our IPC Backbone
    ipc_backbone_thread = Thread(
        target=zmq.proxy, args=(xsub_socket, xpub_socket), daemon=True
    )
    ipc_backbone_thread.start()

    pull_pub = Thread(target=pull_pub, args=(ipc_pub_url, pull_socket), daemon=True)
    pull_pub.start()

    log_thread = Thread(
        target=log_loop, args=(ipc_sub_url, parsed_args.debug), daemon=True
    )
    log_thread.start()

    delay_thread = Thread(
        target=delay_proxy, args=(ipc_push_url, ipc_sub_url), daemon=True
    )
    delay_thread.start()

    del xsub_socket, xpub_socket, pull_socket

    topics = (
        "notify.eye_process.",
        "notify.player_process.",
        "notify.world_process.",
        "notify.service_process",
        "notify.clear_settings_process.",
        "notify.player_drop_process.",
        "notify.launcher_process.",
        "notify.meta.should_doc",
        "notify.circle_detector_process.should_start",
        "notify.ipc_startup",
    )
    cmd_sub = zmq_tools.Msg_Receiver(zmq_ctx, ipc_sub_url, topics=topics)
    cmd_push = zmq_tools.Msg_Dispatcher(zmq_ctx, ipc_push_url)

    while True:
        # Wait until subscriptions were successfull
        cmd_push.notify({"subject": "ipc_startup"})
        if cmd_sub.socket.poll(timeout=50):
            cmd_sub.recv()
            break

    import logging

    if unknown_args:
        logging.warning(f"Unknown command-line arguments: {unknown_args}")

    if parsed_args.app == "service":
        cmd_push.notify({"subject": "service_process.should_start"})
    elif parsed_args.app == "capture":
        cmd_push.notify({"subject": "world_process.should_start"})
    elif parsed_args.app == "player":
        rec_dir = os.path.expanduser(parsed_args.recording)
        cmd_push.notify(
            {"subject": "player_drop_process.should_start", "rec_dir": rec_dir}
        )

    with Prevent_Idle_Sleep():
        while True:
            # listen for relevant messages.
            if cmd_sub.socket.poll(timeout=1000):
                topic, n = cmd_sub.recv()
                if "notify.eye_process.should_start" in topic:
                    eye_id = n["eye_id"]
                    Process(
                        target=eye,
                        name=f"eye{eye_id}",
                        args=(
                            timebase,
                            eye_procs_alive[eye_id],
                            ipc_pub_url,
                            ipc_sub_url,
                            ipc_push_url,
                            user_dir,
                            app_version,
                            eye_id,
                            n.get("overwrite_cap_settings"),
                            parsed_args.hide_ui,
                            parsed_args.debug,
                            n.get("pub_socket_hwm"),
                            parsed_args.app,  # parent_application
                            parsed_args.skip_driver_installation,
                        ),
                    ).start()
                elif "notify.player_process.should_start" in topic:
                    Process(
                        target=player,
                        name="player",
                        args=(
                            n["rec_dir"],
                            ipc_pub_url,
                            ipc_sub_url,
                            ipc_push_url,
                            user_dir,
                            app_version,
                            parsed_args.debug,
                        ),
                    ).start()
                elif "notify.world_process.should_start" in topic:
                    Process(
                        target=world,
                        name="world",
                        args=(
                            timebase,
                            eye_procs_alive,
                            ipc_pub_url,
                            ipc_sub_url,
                            ipc_push_url,
                            user_dir,
                            app_version,
                            parsed_args.port,
                            parsed_args.hide_ui,
                            parsed_args.debug,
                            parsed_args.skip_driver_installation,
                        ),
                    ).start()
                elif "notify.clear_settings_process.should_start" in topic:
                    Process(
                        target=clear_settings, name="clear_settings", args=(user_dir,)
                    ).start()
                elif "notify.service_process.should_start" in topic:
                    Process(
                        target=service,
                        name="service",
                        args=(
                            timebase,
                            eye_procs_alive,
                            ipc_pub_url,
                            ipc_sub_url,
                            ipc_push_url,
                            user_dir,
                            app_version,
                            parsed_args.port,
                            parsed_args.hide_ui,
                            parsed_args.debug,
                        ),
                    ).start()
                elif "notify.player_drop_process.should_start" in topic:
                    Process(
                        target=player_drop,
                        name="player",
                        args=(
                            n["rec_dir"],
                            ipc_pub_url,
                            ipc_sub_url,
                            ipc_push_url,
                            user_dir,
                            app_version,
                            parsed_args.debug,
                        ),
                    ).start()
                elif "notify.circle_detector_process.should_start" in topic:
                    Process(
                        target=circle_detector,
                        name="circle_detector",
                        args=(ipc_push_url, n["pair_url"], n["source_path"]),
                    ).start()
                elif "notify.meta.should_doc" in topic:
                    cmd_push.notify(
                        {
                            "subject": "meta.doc",
                            "actor": "launcher",
                            "doc": launcher.__doc__,
                        }
                    )
                elif "notify.launcher_process.should_stop" in topic:
                    if parsed_args.app == "capture":
                        cmd_push.notify({"subject": "world_process.should_stop"})
                    elif parsed_args.app == "service":
                        cmd_push.notify({"subject": "service_process.should_stop"})
                    elif parsed_args.app == "player":
                        cmd_push.notify({"subject": "player_process.should_stop"})

            else:
                if not active_children():
                    break

        for p in active_children():
            p.join()


if __name__ == "__main__":
    freeze_support()
    set_start_method("spawn")
    launcher()<|MERGE_RESOLUTION|>--- conflicted
+++ resolved
@@ -8,14 +8,10 @@
 See COPYING and COPYING.LESSER for license details.
 ---------------------------------------------------------------------------~(*)
 """
-<<<<<<< HEAD
 
 import os
 import platform
 import sys
-=======
-import os, sys, platform
->>>>>>> 81c83a8c
 
 running_from_bundle = getattr(sys, "frozen", False)
 if not running_from_bundle:
